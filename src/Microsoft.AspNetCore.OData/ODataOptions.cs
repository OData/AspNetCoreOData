//-----------------------------------------------------------------------------
// <copyright file="ODataOptions.cs" company=".NET Foundation">
//      Copyright (c) .NET Foundation and Contributors. All rights reserved.
//      See License.txt in the project root for license information.
// </copyright>
//------------------------------------------------------------------------------

using System;
using System.Collections.Generic;
using System.Diagnostics;
using System.Diagnostics.Contracts;
using Microsoft.AspNetCore.OData.Abstracts;
using Microsoft.AspNetCore.OData.Batch;
using Microsoft.AspNetCore.OData.Query;
using Microsoft.AspNetCore.OData.Routing;
using Microsoft.AspNetCore.OData.Routing.Conventions;
using Microsoft.Extensions.DependencyInjection;
using Microsoft.OData;
using Microsoft.OData.Edm;
using Microsoft.OData.ModelBuilder.Config;
using Microsoft.OData.UriParser;

namespace Microsoft.AspNetCore.OData
{
    /// <summary>
    /// Contains the detail configurations of a given OData request.
    /// </summary>
    /// <remarks>Caution: The properties in this class should not be <see langword="null"/>.</remarks>
    public class ODataOptions
    {
        #region Settings
        /// <summary>
        /// Gets or sets the <see cref="ODataUrlKeyDelimiter"/> to use while parsing, specifically
        /// whether to recognize keys as segments or not.
        /// By default, it supports key as segment only if the key is single key.
        /// </summary>
        public ODataUrlKeyDelimiter UrlKeyDelimiter { get; set; } = ODataUrlKeyDelimiter.Slash;

        /// <summary>
        /// Gets or sets a value indicating if batch requests should continue on error.
        /// By default, it's false.
        /// </summary>
        public bool EnableContinueOnErrorHeader { get; set; }

        /// <summary>
        /// Gets or sets a value indicating if attribute routing is enabled or not.
        /// Defaults to true.
        /// </summary>
        public bool EnableAttributeRouting { get; set; } = true;

        /// <summary>
        /// Gets or sets a TimeZoneInfo for the <see cref="DateTime"/> serialization and deserialization.
        /// </summary>
        public TimeZoneInfo TimeZone { get; set; } = TimeZoneInfo.Local;

        /// <summary>
        /// Gets the routing conventions.
        /// </summary>
        public IList<IODataControllerActionConvention> Conventions { get; } = new List<IODataControllerActionConvention>();

        /// <summary>
        /// Gets the <see cref="RouteOptions"/> instance responsible for configuring the route template.
        /// </summary>
        public ODataRouteOptions RouteOptions { get; } = new ODataRouteOptions();

        private IServiceProvider ServiceProvider { get; set; }

        /// <summary>
        /// Configures service collection for non-EDM scenario
        /// </summary>
        /// <param name="configureServices">The configuring action to add the services to the container.</param>
        /// <returns>The current <see cref="ODataOptions"/> instance to enable fluent configuration.</returns>
        public ODataOptions ConfigureServiceCollection(Action<IServiceCollection> configureServices)
        {
            ServiceProvider = BuildContainer(configureServices);
            return this;
        }

        #endregion

        #region RouteComponents

        /// <summary>
        /// Contains the OData <see cref="IEdmModel"/> instances and dependency injection containers for specific routes.
        /// </summary>
        /// <remarks>DO NOT modify this dictionary yourself. Instead, use the 'AddRouteComponents()` methods for registering model instances.</remarks>
        public IDictionary<string, (IEdmModel EdmModel, IServiceProvider ServiceProvider)> RouteComponents { get; } = new Dictionary<string, (IEdmModel, IServiceProvider)>();

        /// <summary>
        /// Adds an <see cref="IEdmModel"/> to the default route.
        /// </summary>
        /// <param name="model">The <see cref="IEdmModel"/> to add.</param>
        /// <returns>The current <see cref="ODataOptions"/> instance to enable fluent configuration.</returns>
        public ODataOptions AddRouteComponents(IEdmModel model)
        {
            return AddRouteComponents(string.Empty, model, configureServices: null);
        }

        /// <summary>
        /// Adds an <see cref="IEdmModel"/>, as well as the given <see cref="ODataBatchHandler"/>, to the default route.
        /// </summary>
        /// <param name="model">The <see cref="IEdmModel"/> to add.</param>
        /// <param name="batchHandler">The batch handler <see cref="ODataBatchHandler"/> to add.</param>
        /// <returns>The current <see cref="ODataOptions"/> instance to enable fluent configuration.</returns>
        public ODataOptions AddRouteComponents(IEdmModel model, ODataBatchHandler batchHandler)
        {
            return AddRouteComponents(string.Empty, model, services => services.AddSingleton(sp => batchHandler));
        }

        /// <summary>
        /// Adds an <see cref="IEdmModel"/> to the specified route.
        /// </summary>
        /// <param name="routePrefix">The model related prefix. It could be null which means there's no prefix when access this model.</param>
        /// <param name="model">The <see cref="IEdmModel"/> to add.</param>
        /// <returns>The current <see cref="ODataOptions"/> instance to enable fluent configuration.</returns>
        public ODataOptions AddRouteComponents(string routePrefix, IEdmModel model)
        {
            return AddRouteComponents(routePrefix, model, configureServices: null);
        }

        /// <summary>
        /// Adds an <see cref="IEdmModel"/>, as well as the given <see cref="ODataBatchHandler"/>, to the specified route.
        /// </summary>
        /// <param name="routePrefix">The model related prefix. It could be null which means there's no prefix when access this model.</param>
        /// <param name="model">The <see cref="IEdmModel"/> to add.</param>
        /// <param name="batchHandler">The $batch handler <see cref="ODataBatchHandler"/>.</param>
        /// <returns>The current <see cref="ODataOptions"/> instance to enable fluent configuration.</returns>
        public ODataOptions AddRouteComponents(string routePrefix, IEdmModel model, ODataBatchHandler batchHandler)
        {
            return AddRouteComponents(routePrefix, model, services => services.AddSingleton(sp => batchHandler));
        }

        /// <summary>
        /// Adds an <see cref="IEdmModel"/> using the service configuration.
        /// </summary>
        /// <param name="routePrefix">The model related prefix.</param>
        /// <param name="model">The <see cref="IEdmModel"/> to add.</param>
        /// <param name="configureServices">The sub service configuration action.</param>
        /// <returns>The current <see cref="ODataOptions"/> instance to enable fluent configuration.</returns>
        public ODataOptions AddRouteComponents(string routePrefix, IEdmModel model, Action<IServiceCollection> configureServices)
        {
            return AddRouteComponents(routePrefix, model, ODataVersion.V4, configureServices);
        }

        /// <summary>
        /// Adds an <see cref="IEdmModel"/> using the service configuration.
        /// </summary>
        /// <param name="routePrefix">The model related prefix.</param>
        /// <param name="model">The <see cref="IEdmModel"/> to add.</param>
        /// <param name="version">The OData version to be used.</param>
        /// <param name="configureServices">The sub service configuration action.</param>
        /// <returns>The current <see cref="ODataOptions"/> instance to enable fluent configuration.</returns>
        public ODataOptions AddRouteComponents(string routePrefix, IEdmModel model, ODataVersion version, Action<IServiceCollection> configureServices)
        {
            if (model == null)
            {
                throw Error.ArgumentNull(nameof(model));
            }

            if (routePrefix == null)
            {
                throw Error.ArgumentNull(nameof(routePrefix));
            }

            string sanitizedRoutePrefix = SanitizeRoutePrefix(routePrefix);

            if (RouteComponents.ContainsKey(sanitizedRoutePrefix))
            {
                throw Error.InvalidOperation(SRResources.ModelPrefixAlreadyUsed, sanitizedRoutePrefix);
            }

            // Consider to use Lazy<IServiceProvider> ?
<<<<<<< HEAD
            IServiceProvider serviceProvider = BuildContainer(configureServices, model);
=======
            IServiceProvider serviceProvider = BuildRouteContainer(model, version, configureServices);
>>>>>>> fd4107e7
            RouteComponents[sanitizedRoutePrefix] = (model, serviceProvider);
            return this;
        }

        /// <summary>
        /// Get the root service provider for a given route (prefix) name.
        /// </summary>
        /// <param name="routePrefix">The route name (the route prefix name).</param>
        /// <returns>The root service provider for the route (prefix) name.</returns>
        public IServiceProvider GetRouteServices(string routePrefix)
        {
            if (routePrefix == null)
            {
                return ServiceProvider;
            }

            string sanitizedRoutePrefix = SanitizeRoutePrefix(routePrefix);

            if (RouteComponents.TryGetValue(sanitizedRoutePrefix, out var components))
            {
                return components.ServiceProvider;
            }

            return null;
        }
        #endregion

        #region Global Query settings

        /// <summary>
        /// Enables all OData query features in one command.
        /// </summary>
        /// <param name="maxTopValue">
        /// The maximum value of $top that a client can request. Defaults to <see langword="null"/>, which does not set an upper limit.
        /// </param>
        /// <returns>The current <see cref="ODataOptions"/> instance to enable fluent configuration.</returns>
        public ODataOptions EnableQueryFeatures(int? maxTopValue = null)
        {
            QueryConfigurations.EnableExpand = true;
            QueryConfigurations.EnableSelect = true;
            QueryConfigurations.EnableFilter = true;
            QueryConfigurations.EnableOrderBy = true;
            QueryConfigurations.EnableCount = true;
            QueryConfigurations.EnableSkipToken = true;
            SetMaxTop(maxTopValue);
            return this;
        }

        /// <summary>
        /// Enable $expand query options.
        /// </summary>
        /// <returns>The current <see cref="ODataOptions"/> instance to enable fluent configuration.</returns>
        public ODataOptions Expand()
        {
            QueryConfigurations.EnableExpand = true;
            return this;
        }

        /// <summary>
        /// Enable $select query options.
        /// </summary>
        /// <returns>The current <see cref="ODataOptions"/> instance to enable fluent configuration.</returns>
        public ODataOptions Select()
        {
            QueryConfigurations.EnableSelect = true;
            return this;
        }

        /// <summary>
        /// Enable $filter query options.
        /// </summary>
        /// <returns>The current <see cref="ODataOptions"/> instance to enable fluent configuration.</returns>
        public ODataOptions Filter()
        {
            QueryConfigurations.EnableFilter = true;
            return this;
        }

        /// <summary>
        /// Enable $orderby query options.
        /// </summary>
        /// <returns>The current <see cref="ODataOptions"/> instance to enable fluent configuration.</returns>
        public ODataOptions OrderBy()
        {
            QueryConfigurations.EnableOrderBy = true;
            return this;
        }

        /// <summary>
        /// Enable $count query options.
        /// </summary>
        /// <returns>The current <see cref="ODataOptions"/> instance to enable fluent configuration.</returns>
        public ODataOptions Count()
        {
            QueryConfigurations.EnableCount = true;
            return this;
        }

        /// <summary>
        /// Enable $skiptop query option.
        /// </summary>
        /// <returns>The current <see cref="ODataOptions"/> instance to enable fluent configuration.</returns>
        public ODataOptions SkipToken()
        {
            QueryConfigurations.EnableSkipToken = true;
            return this;
        }

        /// <summary>
        ///Sets the maximum value of $top that a client can request.
        /// </summary>
        /// <param name="maxTopValue">The maximum value of $top that a client can request.</param>
        /// <returns>The current <see cref="ODataOptions"/> instance to enable fluent configuration.</returns>
        public ODataOptions SetMaxTop(int? maxTopValue)
        {
            if (maxTopValue.HasValue && maxTopValue.Value < 0)
            {
                throw Error.ArgumentMustBeGreaterThanOrEqualTo(nameof(maxTopValue), maxTopValue, 0);
            }

            QueryConfigurations.MaxTop = maxTopValue;
            return this;
        }

        /// <summary>
        /// Gets or sets whether or not the OData system query options should be prefixed with '$'.
        /// </summary>
        public bool EnableNoDollarQueryOptions { get; set; } = true;

        /// <summary>
        /// Gets the query configurations.
        /// </summary>
        public DefaultQueryConfigurations QueryConfigurations { get; } = new DefaultQueryConfigurations();

        #endregion

        /// <summary>
        /// Build the container.
        /// </summary>
        /// <param name="setupAction">The setup config.</param>
<<<<<<< HEAD
        /// <param name="model">The Edm model.</param>
        /// <returns>The built service provider.</returns>
        private IServiceProvider BuildContainer(Action<IServiceCollection> setupAction, IEdmModel model = null)
=======
        /// <param name="version">The OData version config.</param>
        /// <returns>The built service provider.</returns>
        private IServiceProvider BuildRouteContainer(IEdmModel model, ODataVersion version, Action<IServiceCollection> setupAction)
>>>>>>> fd4107e7
        {
            ServiceCollection services = new ServiceCollection();
            DefaultContainerBuilder builder = new DefaultContainerBuilder();

            // Inject the core odata services.
            builder.AddDefaultODataServices(version);

            // Inject the default query configuration from this options.
            builder.Services.AddSingleton(sp => this.QueryConfigurations);

            // Inject the default Web API OData services.
            builder.AddDefaultWebApiServices();

            // Set Uri resolver to by default enabling unqualified functions/actions and case insensitive match.
            builder.Services.AddSingleton<ODataUriResolver>(sp =>
                new UnqualifiedODataUriResolver
                {
                    EnableCaseInsensitive = true, // by default to enable case insensitive
                    EnableNoDollarQueryOptions = EnableNoDollarQueryOptions // retrieve it from global setting
                });

            if (model != null)
            {
                // Inject the Edm model.
                // From Current ODL implement, such injection only be used in reader and writer if the input
                // model is null.
                builder.Services.AddSingleton(sp => model);
            }

            // Inject the customized services.
            setupAction?.Invoke(builder.Services);

            return builder.BuildContainer();
        }

        /// <summary>
        /// Sanitizes the route prefix by stripping leading and trailing forward slashes.
        /// </summary>
        /// <param name="routePrefix">Route prefix to sanitize.</param>
        /// <returns>Sanitized route prefix.</returns>
        private static string SanitizeRoutePrefix(string routePrefix)
        {
            Debug.Assert(routePrefix != null);

            if (routePrefix.Length > 0 && routePrefix[0] != '/' && routePrefix[^1] != '/')
            {
                return routePrefix;
            }

            return routePrefix.Trim('/');
        }
    }
}<|MERGE_RESOLUTION|>--- conflicted
+++ resolved
@@ -68,11 +68,12 @@
         /// <summary>
         /// Configures service collection for non-EDM scenario
         /// </summary>
+        /// <param name="version">The OData version to be used.</param>
         /// <param name="configureServices">The configuring action to add the services to the container.</param>
         /// <returns>The current <see cref="ODataOptions"/> instance to enable fluent configuration.</returns>
-        public ODataOptions ConfigureServiceCollection(Action<IServiceCollection> configureServices)
-        {
-            ServiceProvider = BuildContainer(configureServices);
+        public ODataOptions ConfigureServiceCollection(ODataVersion version, Action<IServiceCollection> configureServices)
+        {
+            ServiceProvider = BuildRouteContainer(version, configureServices);
             return this;
         }
 
@@ -170,11 +171,7 @@
             }
 
             // Consider to use Lazy<IServiceProvider> ?
-<<<<<<< HEAD
-            IServiceProvider serviceProvider = BuildContainer(configureServices, model);
-=======
-            IServiceProvider serviceProvider = BuildRouteContainer(model, version, configureServices);
->>>>>>> fd4107e7
+            IServiceProvider serviceProvider = BuildRouteContainer(version, configureServices, model);
             RouteComponents[sanitizedRoutePrefix] = (model, serviceProvider);
             return this;
         }
@@ -314,16 +311,11 @@
         /// <summary>
         /// Build the container.
         /// </summary>
+        /// <param name="version">The OData version config.</param>
         /// <param name="setupAction">The setup config.</param>
-<<<<<<< HEAD
         /// <param name="model">The Edm model.</param>
         /// <returns>The built service provider.</returns>
-        private IServiceProvider BuildContainer(Action<IServiceCollection> setupAction, IEdmModel model = null)
-=======
-        /// <param name="version">The OData version config.</param>
-        /// <returns>The built service provider.</returns>
-        private IServiceProvider BuildRouteContainer(IEdmModel model, ODataVersion version, Action<IServiceCollection> setupAction)
->>>>>>> fd4107e7
+        private IServiceProvider BuildRouteContainer(ODataVersion version, Action<IServiceCollection> setupAction, IEdmModel model = null)
         {
             ServiceCollection services = new ServiceCollection();
             DefaultContainerBuilder builder = new DefaultContainerBuilder();
