﻿<Project Sdk="Microsoft.NET.Sdk.Web">

  <PropertyGroup>
    <TargetFrameworks>netcoreapp3.1;net5.0</TargetFrameworks>
    <TargetFrameworks Condition="'$(VisualStudioVersion)' == '' or '$(VisualStudioVersion)' &gt;= '17.0'">$(TargetFrameworks);net6.0</TargetFrameworks>
    <RootNamespace>Microsoft.AspNetCore.OData</RootNamespace>
    <DocumentationFile>$(OutputPath)$(AssemblyName).xml</DocumentationFile>
    <NoDefaultLaunchSettingsFile>true</NoDefaultLaunchSettingsFile>
    <!-- Let's generate our own assembly info -->
    <GenerateAssemblyInfo>false</GenerateAssemblyInfo>
    <OutputType>Library</OutputType>
    <GeneratePackageOnBuild>false</GeneratePackageOnBuild>
    <PackageRequireLicenseAcceptance>true</PackageRequireLicenseAcceptance>
    <PackageLicenseExpression>MIT</PackageLicenseExpression>
    <IsPackable>true</IsPackable>
  </PropertyGroup>

  <Import Project="..\..\tool\build.props" />

  <ItemGroup>
    <None Remove=".editorconfig" />
    <AdditionalFiles Remove=".editorconfig" />
    <None Remove="Microsoft.AspNetCore.OData.xml" />
  </ItemGroup>
  
  <ItemGroup>
    <PackageReference Include="Microsoft.CodeAnalysis.FxCopAnalyzers" Version="2.9.8">
      <PrivateAssets>all</PrivateAssets>
      <IncludeAssets>runtime; build; native; contentfiles; analyzers; buildtransitive</IncludeAssets>
    </PackageReference>
    <PackageReference Include="Microsoft.CodeAnalysis.PublicApiAnalyzers" Version="3.3.2">
      <PrivateAssets>all</PrivateAssets>
      <IncludeAssets>runtime; build; native; contentfiles; analyzers; buildtransitive</IncludeAssets>
    </PackageReference>
    <PackageReference Include="Microsoft.OData.ModelBuilder" Version="1.0.8" />
<<<<<<< HEAD
    <PackageReference Include="Microsoft.OData.Core" Version="7.12.5" />
    <PackageReference Include="Microsoft.OData.Edm" Version="7.12.5" />
=======
    <PackageReference Include="Microsoft.OData.Core" Version="7.12.2" />
    <PackageReference Include="Microsoft.OData.Edm" Version="7.12.2" />
>>>>>>> 128b5b46
    <PackageReference Include="Microsoft.SourceLink.GitHub" Version="1.0.0">
      <PrivateAssets>all</PrivateAssets>
      <IncludeAssets>runtime; build; native; contentfiles; analyzers; buildtransitive</IncludeAssets>
    </PackageReference>
<<<<<<< HEAD
    <PackageReference Include="Microsoft.Spatial" Version="7.12.5" />
=======
    <PackageReference Include="Microsoft.Spatial" Version="7.12.2" />
>>>>>>> 128b5b46
  </ItemGroup>

  <ItemGroup>
    <Compile Update="Properties\SRResources.Designer.cs">
      <DesignTime>True</DesignTime>
      <AutoGen>True</AutoGen>
      <DependentUpon>SRResources.resx</DependentUpon>
    </Compile>
    <Compile Update="Query\Container\PropertyContainer.generated.cs">
      <DesignTime>True</DesignTime>
      <AutoGen>True</AutoGen>
      <DependentUpon>PropertyContainer.generated.tt</DependentUpon>
    </Compile>
  </ItemGroup>

  <ItemGroup>
    <EmbeddedResource Update="Properties\SRResources.resx">
      <Generator>ResXFileCodeGenerator</Generator>
      <LastGenOutput>SRResources.Designer.cs</LastGenOutput>
      <CustomToolNamespace>Microsoft.AspNetCore.OData</CustomToolNamespace>
    </EmbeddedResource>
  </ItemGroup>

  <ItemGroup>
    <Content Include="Query\Container\PropertyContainer.generated.tt">
      <Generator>TextTemplatingFileGenerator</Generator>
      <LastGenOutput>PropertyContainer.generated.cs</LastGenOutput>
    </Content>
  </ItemGroup>

  <ItemGroup>
    <Service Include="{508349b6-6b84-4df5-91f0-309beebad82d}" />
  </ItemGroup>

  <Target Name="SetNuspecProperties" BeforeTargets="GenerateNuspec">
    <PropertyGroup>
      <NuspecProperties>ProductRoot=$(productBinPath);VersionNuGetSemantic=$(VersionNuGetSemantic)</NuspecProperties>
      <NuspecProperties>$(NuspecProperties);ODataModelBuilderPackageDependency=$(ODataModelBuilderPackageDependency)</NuspecProperties>
      <NuspecProperties>$(NuspecProperties);ODataLibPackageDependency=$(ODataLibPackageDependency)</NuspecProperties>
      <NuspecProperties>$(NuspecProperties);NightlyBuildVersion=$(NightlyBuildVersion)</NuspecProperties>
      <NuspecProperties>$(NuspecProperties);SourcesRoot=$(SourcesRoot)</NuspecProperties>
    </PropertyGroup>
  </Target>

</Project><|MERGE_RESOLUTION|>--- conflicted
+++ resolved
@@ -33,22 +33,16 @@
       <IncludeAssets>runtime; build; native; contentfiles; analyzers; buildtransitive</IncludeAssets>
     </PackageReference>
     <PackageReference Include="Microsoft.OData.ModelBuilder" Version="1.0.8" />
-<<<<<<< HEAD
     <PackageReference Include="Microsoft.OData.Core" Version="7.12.5" />
     <PackageReference Include="Microsoft.OData.Edm" Version="7.12.5" />
-=======
     <PackageReference Include="Microsoft.OData.Core" Version="7.12.2" />
     <PackageReference Include="Microsoft.OData.Edm" Version="7.12.2" />
->>>>>>> 128b5b46
     <PackageReference Include="Microsoft.SourceLink.GitHub" Version="1.0.0">
       <PrivateAssets>all</PrivateAssets>
       <IncludeAssets>runtime; build; native; contentfiles; analyzers; buildtransitive</IncludeAssets>
     </PackageReference>
-<<<<<<< HEAD
     <PackageReference Include="Microsoft.Spatial" Version="7.12.5" />
-=======
     <PackageReference Include="Microsoft.Spatial" Version="7.12.2" />
->>>>>>> 128b5b46
   </ItemGroup>
 
   <ItemGroup>
