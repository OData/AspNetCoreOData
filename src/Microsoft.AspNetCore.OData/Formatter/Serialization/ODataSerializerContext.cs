--- conflicted
+++ resolved
@@ -153,76 +153,6 @@
     /// </summary>
     public ODataPath Path { get; set; }
 
-<<<<<<< HEAD
-        /// <summary>
-        /// Gets or sets the navigation source.
-        /// </summary>
-        public IEdmNavigationSource NavigationSource { get; set; }
-
-        /// <summary>
-        /// Gets or sets the EDM model associated with the request.
-        /// </summary>
-        public IEdmModel Model { get; set; }
-
-        /// <summary>
-        /// Gets or sets the <see cref="ODataPath"/> of the request.
-        /// </summary>
-        public ODataPath Path { get; set; }
-
-        /// <summary>
-        /// Gets or sets the metadata level of the response.
-        /// </summary>
-        public ODataMetadataLevel MetadataLevel { get; set; }
-
-        /// <summary>
-        /// Gets or sets the HTTP Request whose response is being serialized.
-        /// </summary>
-        public HttpRequest Request { get;set; }
-
-        /// <summary>
-        /// Get the <see cref="CancellationToken"/> from <see cref="Request"/> if defined or <see cref="System.Threading.CancellationToken.None"/>
-        /// </summary>
-        public CancellationToken CancellationToken => Request?.HttpContext.RequestAborted ?? CancellationToken.None;
-
-        /// <summary>
-        /// Gets or sets the root element name which is used when writing primitive and enum types
-        /// </summary>
-        public string RootElementName { get; set; }
-
-        /// <summary>
-        /// Gets or sets the boolean value indicating whether it's $ref expanded.
-        /// </summary>
-        public bool ExpandReference { get; set; }
-
-        /// <summary>
-        /// Gets or sets the complex property being nested or navigation property being expanded.
-        /// </summary>
-        public IEdmProperty EdmProperty { get; set; }
-
-        /// <summary>
-        /// Get or sets whether expensive links should be calculated.
-        /// </summary>
-        public bool SkipExpensiveAvailabilityChecks { get; set; }
-
-        /// <summary>
-        /// Gets or sets the <see cref="TimeZoneInfo"/>.
-        /// </summary>
-        public TimeZoneInfo TimeZone { get; set; }
-
-        /// <summary>
-        /// Gets or sets the <see cref="ODataQueryOptions"/>.
-        /// </summary>
-        public ODataQueryOptions QueryOptions { get; internal set; }
-
-        /// <summary>
-        /// Gets the computed properties in serializer context.
-        /// It contains all computed properties at current serializer context.
-        /// </summary>
-        public ISet<string> ComputedProperties { get; } = new HashSet<string>();
-
-        private IUntypedResourceMapper _valueMapper;
-        internal IUntypedResourceMapper UntypedMapper
-=======
     /// <summary>
     /// Gets or sets the metadata level of the response.
     /// </summary>
@@ -232,6 +162,11 @@
     /// Gets or sets the HTTP Request whose response is being serialized.
     /// </summary>
     public HttpRequest Request { get;set; }
+
+    /// <summary>
+    /// Get the <see cref="CancellationToken"/> from <see cref="Request"/> if defined or <see cref="System.Threading.CancellationToken.None"/>
+    /// </summary>
+    public CancellationToken CancellationToken => Request?.HttpContext.RequestAborted ?? CancellationToken.None;
 
     /// <summary>
     /// Gets or sets the root element name which is used when writing primitive and enum types
@@ -273,7 +208,6 @@
     internal IUntypedResourceMapper UntypedMapper
     {
         get
->>>>>>> 13688367
         {
             if (_valueMapper == null)
             {
