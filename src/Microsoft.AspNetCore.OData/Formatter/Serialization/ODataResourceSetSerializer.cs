//-----------------------------------------------------------------------------
// <copyright file="ODataResourceSetSerializer.cs" company=".NET Foundation">
//      Copyright (c) .NET Foundation and Contributors. All rights reserved.
//      See License.txt in the project root for license information.
// </copyright>
//------------------------------------------------------------------------------

using System;
using System.Collections;
using System.Collections.Generic;
using System.Diagnostics.Contracts;
using System.Runtime.Serialization;
using System.Threading;
using System.Threading.Tasks;
using Microsoft.AspNetCore.Http.Extensions;
using Microsoft.AspNetCore.OData.Abstracts;
using Microsoft.AspNetCore.OData.Common;
using Microsoft.AspNetCore.OData.Edm;
using Microsoft.AspNetCore.OData.Extensions;
using Microsoft.AspNetCore.OData.Formatter.Value;
using Microsoft.AspNetCore.OData.Query;
using Microsoft.AspNetCore.OData.Query.Container;
using Microsoft.AspNetCore.OData.Results;
using Microsoft.AspNetCore.OData.Routing;
using Microsoft.Extensions.DependencyInjection;
using Microsoft.Extensions.Options;
using Microsoft.OData;
using Microsoft.OData.Edm;
using Microsoft.OData.UriParser;

namespace Microsoft.AspNetCore.OData.Formatter.Serialization;

/// <summary>
/// OData serializer for serializing a collection of <see cref="IEdmEntityType" /> or <see cref="IEdmComplexType"/>
/// </summary>
public class ODataResourceSetSerializer : ODataEdmTypeSerializer
{
    private const string ResourceSet = "ResourceSet";

    /// <summary>
    /// Initializes a new instance of <see cref="ODataResourceSetSerializer"/>.
    /// </summary>
    /// <param name="serializerProvider">The <see cref="IODataSerializerProvider"/> to use to write nested entries.</param>
    public ODataResourceSetSerializer(IODataSerializerProvider serializerProvider)
        : base(ODataPayloadKind.ResourceSet, serializerProvider)
    {
    }

    /// <inheritdoc />
    public override async Task WriteObjectAsync(object graph, Type type, ODataMessageWriter messageWriter, ODataSerializerContext writeContext)
    {
        if (messageWriter == null)
        {
            throw Error.ArgumentNull(nameof(messageWriter));
        }

        if (writeContext == null)
        {
            throw Error.ArgumentNull(nameof(writeContext));
        }

        IEdmEntitySetBase entitySet = writeContext.NavigationSource as IEdmEntitySetBase;

        bool isUntypedPath = writeContext.Path.IsUntypedPropertyPath();
        IEdmTypeReference resourceSetType = writeContext.GetEdmType(graph, type, isUntypedPath);
        Contract.Assert(resourceSetType != null);

        IEdmStructuredTypeReference resourceType = GetResourceType(resourceSetType);
            
        ODataWriter writer = await messageWriter.CreateODataResourceSetWriterAsync(entitySet, resourceType.StructuredDefinition())
            .ConfigureAwait(false);
        await WriteObjectInlineAsync(graph, resourceSetType, writer, writeContext)
            .ConfigureAwait(false);
    }

    /// <inheritdoc />
    public override async Task WriteObjectInlineAsync(object graph, IEdmTypeReference expectedType, ODataWriter writer,
        ODataSerializerContext writeContext)
    {
        if (writer == null)
        {
            throw Error.ArgumentNull(nameof(writer));
        }

        if (writeContext == null)
        {
            throw Error.ArgumentNull(nameof(writeContext));
        }

        if (expectedType == null)
        {
            throw Error.ArgumentNull(nameof(expectedType));
        }

        if (graph == null)
        {
            throw new SerializationException(Error.Format(SRResources.CannotSerializerNull, ResourceSet));
        }

        if (writeContext.Type != null &&
            writeContext.Type.IsGenericType &&
            writeContext.Type.GetGenericTypeDefinition() == typeof(IAsyncEnumerable<>) && 
            graph is IAsyncEnumerable<object> asyncEnumerable)
        {
            await WriteResourceSetAsync(asyncEnumerable, expectedType, writer, writeContext).ConfigureAwait(false);
        }
        else if (graph is IEnumerable enumerable)
        {
            await WriteResourceSetAsync(enumerable, expectedType, writer, writeContext).ConfigureAwait(false);
        }
        else 
        {
            throw new SerializationException(
                Error.Format(SRResources.CannotWriteType, GetType().Name, graph.GetType().FullName));
        }
    }

    private async Task WriteResourceSetAsync(IEnumerable enumerable, IEdmTypeReference resourceSetType, ODataWriter writer,
        ODataSerializerContext writeContext)
    {
        Contract.Assert(writer != null);
        Contract.Assert(writeContext != null);
        Contract.Assert(enumerable != null);
        Contract.Assert(resourceSetType != null);

<<<<<<< HEAD
            await writer.WriteStartAsync(resourceSet).ConfigureAwait(false);
            object lastResource = null;
            CancellationToken cancellationToken = writeContext.CancellationToken;

            foreach (object item in enumerable)
            {
                cancellationToken.ThrowIfCancellationRequested();
                lastResource = item;
=======
        IEdmStructuredTypeReference elementType = GetResourceType(resourceSetType);
        ODataResourceSet resourceSet = CreateResourceSet(enumerable, resourceSetType.AsCollection(), writeContext);

        Func<object, Uri> nextLinkGenerator = GetNextLinkGenerator(resourceSet, enumerable, writeContext);
>>>>>>> 13688367

        WriteResourceSetInternal(resourceSet, elementType, resourceSetType, writeContext, out bool isUntypedCollection, out IODataEdmTypeSerializer resourceSerializer);

        await writer.WriteStartAsync(resourceSet).ConfigureAwait(false);
        object lastResource = null;

        foreach (object item in enumerable)
        {
            lastResource = item;

            await WriteResourceSetItemAsync(item, elementType, isUntypedCollection, resourceSetType, writer, resourceSerializer, writeContext).ConfigureAwait(false);
        }

        // Subtle and surprising behavior: If the NextPageLink property is set before calling WriteStart(resourceSet),
        // the next page link will be written early in a manner not compatible with odata.streaming=true. Instead, if
        // the next page link is not set when calling WriteStart(resourceSet) but is instead set later on that resourceSet
        // object before calling WriteEnd(), the next page link will be written at the end, as required for
        // odata.streaming=true support.

        resourceSet.NextPageLink = nextLinkGenerator(lastResource);

        await writer.WriteEndAsync().ConfigureAwait(false);
    }

    private async Task WriteResourceSetAsync(IAsyncEnumerable<object> asyncEnumerable, IEdmTypeReference resourceSetType, ODataWriter writer,
       ODataSerializerContext writeContext)
    {
        Contract.Assert(writer != null);
        Contract.Assert(writeContext != null);
        Contract.Assert(asyncEnumerable != null);
        Contract.Assert(resourceSetType != null);

<<<<<<< HEAD
            await foreach (object item in asyncEnumerable.WithCancellation(writeContext.CancellationToken).ConfigureAwait(false))
            {
                lastResource = item;
=======
        IEdmStructuredTypeReference elementType = GetResourceType(resourceSetType);
        ODataResourceSet resourceSet = CreateResourceSet(asyncEnumerable, resourceSetType.AsCollection(), writeContext);
>>>>>>> 13688367

        Func<object, Uri> nextLinkGenerator = GetNextLinkGenerator(resourceSet, asyncEnumerable, writeContext);

        WriteResourceSetInternal(resourceSet, elementType, resourceSetType, writeContext, out bool isUntypedCollection, out IODataEdmTypeSerializer resourceSerializer);
            
        await writer.WriteStartAsync(resourceSet).ConfigureAwait(false);
        object lastResource = null;

        await foreach (object item in asyncEnumerable)
        {
            lastResource = item;

            await WriteResourceSetItemAsync(item, elementType, isUntypedCollection, resourceSetType, writer, resourceSerializer, writeContext).ConfigureAwait(false);
        }

        // Subtle and surprising behavior: If the NextPageLink property is set before calling WriteStart(resourceSet),
        // the next page link will be written early in a manner not compatible with odata.streaming=true. Instead, if
        // the next page link is not set when calling WriteStart(resourceSet) but is instead set later on that resourceSet
        // object before calling WriteEnd(), the next page link will be written at the end, as required for
        // odata.streaming=true support.

        resourceSet.NextPageLink = nextLinkGenerator(lastResource);

        await writer.WriteEndAsync().ConfigureAwait(false);
    }

    private void WriteResourceSetInternal(
        ODataResourceSet resourceSet, 
        IEdmStructuredTypeReference elementType, 
        IEdmTypeReference resourceSetType, 
        ODataSerializerContext writeContext,
        out bool isUntypedCollection,
        out IODataEdmTypeSerializer resourceSerializer)
    {
        if (resourceSet == null)
        {
            throw new SerializationException(Error.Format(SRResources.CannotSerializerNull, ResourceSet));
        }

        IEdmEntitySetBase entitySet = writeContext.NavigationSource as IEdmEntitySetBase;
        if (entitySet == null)
        {
            resourceSet.SetSerializationInfo(new ODataResourceSerializationInfo
            {
                IsFromCollection = true,
                NavigationSourceEntityTypeName = elementType.FullName(),
                NavigationSourceKind = EdmNavigationSourceKind.UnknownEntitySet,
                NavigationSourceName = null
            });
        }

        resourceSerializer = SerializerProvider.GetEdmTypeSerializer(elementType);
        if (resourceSerializer == null)
        {
            throw new SerializationException(
                Error.Format(SRResources.TypeCannotBeSerialized, elementType.FullName()));
        }

        isUntypedCollection = resourceSetType.IsCollectionUntyped();

        // set the nextpagelink to null to support JSON odata.streaming.
        resourceSet.NextPageLink = null;   
    }

    private async Task WriteResourceSetItemAsync(
        object item,
        IEdmStructuredTypeReference elementType,
        bool isUntypedCollection,
        IEdmTypeReference resourceSetType,
        ODataWriter writer,
        IODataEdmTypeSerializer resourceSerializer,
        ODataSerializerContext writeContext)
    {
        if (item == null || item is NullEdmComplexObject)
        {
            if (elementType.IsEntity())
            {
                throw new SerializationException(SRResources.NullElementInCollection);
            }

            // for null complex element, it can be serialized as "null" in the collection.
            await writer.WriteStartAsync(resource: null).ConfigureAwait(false);
            await writer.WriteEndAsync().ConfigureAwait(false);
        }
        else if (isUntypedCollection)
        {
            await WriteUntypedResourceSetItemAsync(item, resourceSetType, writer, writeContext).ConfigureAwait(false);
        }
        else
        {
            await resourceSerializer.WriteObjectInlineAsync(item, elementType, writer, writeContext).ConfigureAwait(false);
        }
    }

    private async Task WriteUntypedResourceSetItemAsync(object item, IEdmTypeReference parentSetType, ODataWriter writer, ODataSerializerContext writeContext)
    {
        Contract.Assert(item != null); // "item == null" is handled.

        Type itemType = item.GetType();
        IEdmTypeReference itemEdmType = writeContext.GetEdmType(item, itemType, true);
        Contract.Assert(itemType != null);

        // if the type of value is declared as enum in the edm model, let's use it.
        if (itemEdmType.IsEnum())
        {
            await WriteEnumItemAsync(item, itemEdmType, parentSetType, writer, writeContext).ConfigureAwait(false);
            return;
        }

        // the value is an enum whose type is not defined in edm model. Let's write it as string.
        if (TypeHelper.IsEnum(item.GetType()))
        {
            await WriteEnumItemAsync(item, null, parentSetType, writer, writeContext).ConfigureAwait(false);
            return;
        }

        // The value is a primitive value, write it as untyped primitive value item.
        if (itemEdmType.IsPrimitive())
        {
            await WritePrimitiveItemAsync(item, itemEdmType, parentSetType, writer, writeContext).ConfigureAwait(false);
            return;
        }

        if (itemEdmType.IsCollection())
        {
            // If the value is a IList<int>, or other similars, the TryGetEdmType(...) return Collection(Edm.Int32).
            // But, ODL doesn't support to write ODataCollectionValue.
            // Let's directly use untyped collection serialization no matter what type this collection is.
            itemEdmType = EdmUntypedHelpers.NullableUntypedCollectionReference;
            await WriteResourceSetItemAsync(item, itemEdmType, parentSetType, writer, writeContext).ConfigureAwait(false);
            return;
        }

        if (itemEdmType.IsStructuredOrUntypedStructured())
        {
            await WriteResourceItemAsync(item, itemEdmType, parentSetType, writer, writeContext).ConfigureAwait(false);
        }
    }

    /// <summary>
    /// Write a primitive value into a collection (untyped collection)
    /// </summary>
    /// <param name="primitiveValue">The primitive value.</param>
    /// <param name="primitiveType">The primitive edm type.</param>
    /// <param name="parentSetType">The parent collection edm type.</param>
    /// <param name="writer">The writer.</param>
    /// <param name="writeContext">The writer context.</param>
    /// <returns>Task.</returns>
    protected virtual async Task WritePrimitiveItemAsync(object primitiveValue, IEdmTypeReference primitiveType,
        IEdmTypeReference parentSetType,
        ODataWriter writer, ODataSerializerContext writeContext)
    {
        if (primitiveValue == null)
        {
            throw Error.ArgumentNull(nameof(primitiveValue));
        }

        var odataPrimitiveValue = ODataPrimitiveSerializer.CreatePrimitive(primitiveValue, primitiveType.AsPrimitive(), writeContext);
        await writer.WritePrimitiveAsync(odataPrimitiveValue).ConfigureAwait(false);
    }

    /// <summary>
    /// Write an enum value into a collection (untyped collection)
    /// </summary>
    /// <param name="enumValue">The enum value.</param>
    /// <param name="enumType">The enum edm type or null if no edm type defined.</param>
    /// <param name="parentSetType">The parent collection edm type.</param>
    /// <param name="writer">The writer.</param>
    /// <param name="writeContext">The writer context.</param>
    /// <returns>Task.</returns>
    protected virtual async Task WriteEnumItemAsync(object enumValue, IEdmTypeReference enumType, IEdmTypeReference parentSetType,
        ODataWriter writer, ODataSerializerContext writeContext)
    {
        IEdmTypeReference edmTypeRef = EdmCoreModel.Instance.GetString(true);
        if (enumType == null)
        {
            // we don't have the Edm enum type in the model, let's write it as string.
            string enumValueStr = enumValue.ToString();
            await WritePrimitiveItemAsync(enumValueStr, edmTypeRef, parentSetType, writer, writeContext).ConfigureAwait(false);
        }
        else
        {
            ODataEnumSerializer enumSerializer = writeContext?.Request?.GetRouteServices()?.GetRequiredService<ODataEnumSerializer>();
            if (enumSerializer != null)
            {
                ODataEnumValue oDataEnumValue = enumSerializer.CreateODataEnumValue(enumValue, enumType.AsEnum(), writeContext);

                // We can't write the 'ODataEnumValue' directly by calling write methods on writer.
                // Let's switch to use 'string' and write it as primitive value.
                // Once ODL supports, let's call the correct writing methods. see issue: https://github.com/OData/odata.net/issues/2659
                await WritePrimitiveItemAsync(oDataEnumValue.Value, edmTypeRef, parentSetType, writer, writeContext);
            }
        }
    }

    /// <summary>
    /// Write a nested collection value into a collection (untyped collection)
    /// </summary>
    /// <param name="itemSetValue">The collection value.</param>
    /// <param name="itemSetType">The nested collection Edm type.</param>
    /// <param name="parentSetType">The parent collection edm type.</param>
    /// <param name="writer">The writer.</param>
    /// <param name="writeContext">The writer context.</param>
    /// <returns>Task.</returns>
    protected virtual async Task WriteResourceSetItemAsync(object itemSetValue, IEdmTypeReference itemSetType, IEdmTypeReference parentSetType,
        ODataWriter writer, ODataSerializerContext writeContext)
    {
        if (itemSetType == null)
        {
            throw Error.ArgumentNull(nameof(itemSetType));
        }

        IODataEdmTypeSerializer resourceSetSerializer = SerializerProvider.GetEdmTypeSerializer(itemSetType);
        await resourceSetSerializer.WriteObjectInlineAsync(itemSetValue, itemSetType, writer, writeContext).ConfigureAwait(false);
    }

    /// <summary>
    /// Write a nested resource/object into a collection (untyped collection)
    /// </summary>
    /// <param name="resourceValue">The resource value.</param>
    /// <param name="resourceType">The nested resource Edm type.</param>
    /// <param name="parentSetType">The parent collection edm type.</param>
    /// <param name="writer">The writer.</param>
    /// <param name="writeContext">The writer context.</param>
    /// <returns>Task.</returns>
    protected virtual async Task WriteResourceItemAsync(object resourceValue, IEdmTypeReference resourceType, IEdmTypeReference parentSetType,
        ODataWriter writer, ODataSerializerContext writeContext)
    {
        if (resourceType == null)
        {
            throw Error.ArgumentNull(nameof(resourceType));
        }

        IODataEdmTypeSerializer resourceSerializer = SerializerProvider.GetEdmTypeSerializer(resourceType);
        await resourceSerializer.WriteObjectInlineAsync(resourceValue, resourceType, writer, writeContext).ConfigureAwait(false);
    }

    /// <summary>
    /// Create the <see cref="ODataResourceSet"/> to be written for the given resourceSet instance.
    /// </summary>
    /// <param name="resourceSetInstance">The instance representing the resourceSet being written.</param>
    /// <param name="resourceSetType">The EDM type of the resourceSet being written.</param>
    /// <param name="writeContext">The serializer context.</param>
    /// <returns>The created <see cref="ODataResourceSet"/> object.</returns>
    public virtual ODataResourceSet CreateResourceSet(IEnumerable resourceSetInstance, IEdmCollectionTypeReference resourceSetType,
        ODataSerializerContext writeContext)
    {
        if (writeContext == null)
        {
            throw Error.ArgumentNull(nameof(writeContext));
        }

        ODataResourceSet resourceSet = new ODataResourceSet
        {
            TypeName = resourceSetType.FullName()
        };

        IEdmStructuredTypeReference structuredType = GetResourceType(resourceSetType).AsStructured();
        if (writeContext.NavigationSource != null && structuredType.IsEntity())
        {
            ResourceSetContext resourceSetContext = ResourceSetContext.Create(writeContext, resourceSetInstance);
            WriteEntityTypeOperations(resourceSet, resourceSetContext, structuredType, writeContext);
        }

        if (writeContext.ExpandedResource == null)
        {
            // If we have more OData format specific information apply it now, only if we are the root feed.
            PageResult odataResourceSetAnnotations = resourceSetInstance as PageResult;
            ApplyODataResourceSetAnnotations(resourceSet, odataResourceSetAnnotations, writeContext);
        }
        else
        {
            ICountOptionCollection countOptionCollection = resourceSetInstance as ICountOptionCollection;
            if (countOptionCollection != null && countOptionCollection.TotalCount != null)
            {
                resourceSet.Count = countOptionCollection.TotalCount;
            }
        }

        return resourceSet;
    }

    /// <summary>
    /// Create the <see cref="ODataResourceSet"/> to be written for the given resourceSet instance.
    /// </summary>
    /// <param name="resourceSetInstance">The instance representing the resourceSet being written.</param>
    /// <param name="resourceSetType">The EDM type of the resourceSet being written.</param>
    /// <param name="writeContext">The serializer context.</param>
    /// <returns>The created <see cref="ODataResourceSet"/> object.</returns>
    public virtual ODataResourceSet CreateResourceSet(IAsyncEnumerable<object> resourceSetInstance, IEdmCollectionTypeReference resourceSetType,
        ODataSerializerContext writeContext)
    {
        if (writeContext == null)
        {
            throw Error.ArgumentNull(nameof(writeContext));
        }

        ODataResourceSet resourceSet = new ODataResourceSet
        {
            TypeName = resourceSetType.FullName()
        };

        IEdmStructuredTypeReference structuredType = GetResourceType(resourceSetType).AsStructured();
        if (writeContext.NavigationSource != null && structuredType.IsEntity())
        {
            ResourceSetContext resourceSetContext = ResourceSetContext.Create(writeContext, resourceSetInstance);
            WriteEntityTypeOperations(resourceSet, resourceSetContext, structuredType, writeContext);
        }

        if (writeContext.ExpandedResource == null)
        {
            // If we have more OData format specific information apply it now, only if we are the root feed.
            PageResult odataResourceSetAnnotations = resourceSetInstance as PageResult;
            ApplyODataResourceSetAnnotations(resourceSet, odataResourceSetAnnotations, writeContext);
        }
        else
        {
            ICountOptionCollection countOptionCollection = resourceSetInstance as ICountOptionCollection;
            if (countOptionCollection != null && countOptionCollection.TotalCount != null)
            {
                resourceSet.Count = countOptionCollection.TotalCount;
            }
        }

        return resourceSet;
    }

    private void WriteEntityTypeOperations(
        ODataResourceSet resourceSet,
        ResourceSetContext resourceSetContext,
        IEdmStructuredTypeReference structuredType,
        ODataSerializerContext writeContext)
    {
        IEdmEntityType entityType = structuredType.AsEntity().EntityDefinition();
        IEnumerable<IEdmOperation> operations = writeContext.Model.GetAvailableOperationsBoundToCollection(entityType);
        var odataOperations = CreateODataOperations(operations, resourceSetContext, writeContext);
        foreach (var odataOperation in odataOperations)
        {
            ODataAction action = odataOperation as ODataAction;
            if (action != null)
            {
                resourceSet.AddAction(action);
            }
            else
            {
                resourceSet.AddFunction((ODataFunction)odataOperation);
            }
        }
    }

    private void ApplyODataResourceSetAnnotations(
        ODataResourceSet resourceSet,
        PageResult odataResourceSetAnnotations,
        ODataSerializerContext writeContext)
    {
        if (odataResourceSetAnnotations != null)
        {
            resourceSet.Count = odataResourceSetAnnotations.Count;
            resourceSet.NextPageLink = odataResourceSetAnnotations.NextPageLink;
        }
        else if (writeContext.Request != null)
        {
            IODataFeature odataFeature = writeContext.Request.ODataFeature();
            resourceSet.NextPageLink = odataFeature.NextLink;
            resourceSet.DeltaLink = odataFeature.DeltaLink;

            long? countValue = odataFeature.TotalCount;
            if (countValue.HasValue)
            {
                resourceSet.Count = countValue.Value;
            }
        }
    }

    /// <summary>
    /// Creates a function that takes in an object and generates nextlink uri.
    /// </summary>
    /// <param name="resourceSet">The resource set describing a collection of structured objects.</param>
    /// <param name="resourceSetInstance">The instance representing the resourceSet being written.</param>
    /// <param name="writeContext">The serializer context.</param>
    /// <returns>The function that generates the NextLink from an object.</returns>
    internal static Func<object, Uri> GetNextLinkGenerator(ODataResourceSetBase resourceSet, IEnumerable resourceSetInstance, ODataSerializerContext writeContext)
    {
        if (resourceSet != null && resourceSet.NextPageLink != null)
        {
            Uri defaultUri = resourceSet.NextPageLink;
            return (obj) => { return defaultUri; };
        }

        if (writeContext.ExpandedResource == null)
        {
            if (writeContext.Request != null && writeContext.QueryContext != null)
            {
                SkipTokenHandler handler = writeContext.QueryContext.GetSkipTokenHandler();
                return (obj) => { return handler.GenerateNextPageLink(new System.Uri(writeContext.Request.GetEncodedUrl()),
                    (writeContext.Request.ODataFeature() as ODataFeature).PageSize, obj, writeContext); };
            }
        }
        else
        {
            // nested resourceSet
            ITruncatedCollection truncatedCollection = resourceSetInstance as ITruncatedCollection;
            if (truncatedCollection != null && truncatedCollection.IsTruncated)
            {
                return (obj) => { return GetNestedNextPageLink(writeContext, truncatedCollection.PageSize, obj); };
            }
        }

        return (obj) => { return null; };
    }

    /// <summary>
    /// Creates a function that takes in an object and generates a nextlink uri.
    /// </summary>
    /// <param name="resourceSet">The resource set describing a collection of structured objects.</param>
    /// <param name="resourceSetInstance">The instance representing the resourceSet being written.</param>
    /// <param name="writeContext">The serializer context.</param>
    /// <returns>The function that generates the NextLink from an object.</returns>
    internal static Func<object, Uri> GetNextLinkGenerator(ODataResourceSetBase resourceSet, IAsyncEnumerable<object> resourceSetInstance, ODataSerializerContext writeContext)
    {
        if (resourceSet != null && resourceSet.NextPageLink != null)
        {
            Uri defaultUri = resourceSet.NextPageLink;
            return (obj) => { return defaultUri; };
        }

        if (writeContext.ExpandedResource == null)
        {
            if (writeContext.Request != null && writeContext.QueryContext != null)
            {
                SkipTokenHandler handler = writeContext.QueryContext.GetSkipTokenHandler();
                return (obj) => {
                    return handler.GenerateNextPageLink(new System.Uri(writeContext.Request.GetEncodedUrl()),
                    (writeContext.Request.ODataFeature() as ODataFeature).PageSize, obj, writeContext);
                };
            }
        }
        else
        {
            // nested resourceSet
            ITruncatedCollection truncatedCollection = resourceSetInstance as ITruncatedCollection;
            if (truncatedCollection != null && truncatedCollection.IsTruncated)
            {
                return (obj) => { return GetNestedNextPageLink(writeContext, truncatedCollection.PageSize, obj); };
            }
        }

        return (obj) => { return null; };
    }

    /// <summary>
    ///  Creates an <see cref="ODataOperation" /> to be written for the given operation and the resourceSet instance.
    /// </summary>
    /// <param name="operation">The OData operation.</param>
    /// <param name="resourceSetContext">The context for the resourceSet instance being written.</param>
    /// <param name="writeContext">The serializer context.</param>
    /// <returns>The created operation or null if the operation should not be written.</returns>
    public virtual ODataOperation CreateODataOperation(IEdmOperation operation, ResourceSetContext resourceSetContext, ODataSerializerContext writeContext)
    {
        if (operation == null)
        {
            throw Error.ArgumentNull(nameof(operation));
        }

        if (resourceSetContext == null)
        {
            throw Error.ArgumentNull(nameof(resourceSetContext));
        }

        if (writeContext == null)
        {
            throw Error.ArgumentNull(nameof(writeContext));
        }

        ODataMetadataLevel metadataLevel = writeContext.MetadataLevel;
        IEdmModel model = writeContext.Model;

        if (metadataLevel != ODataMetadataLevel.Full)
        {
            return null;
        }

        OperationLinkBuilder builder = model.GetOperationLinkBuilder(operation);
        if (builder == null)
        {
            return null;
        }

        Uri target = builder.BuildLink(resourceSetContext);
        if (target == null)
        {
            return null;
        }

        Uri baseUri = new Uri(writeContext.Request.CreateODataLink(MetadataSegment.Instance));
        Uri metadata = new Uri(baseUri, "#" + operation.FullName());

        ODataOperation odataOperation;
        IEdmAction action = operation as IEdmAction;
        if (action != null)
        {
            odataOperation = new ODataAction();
        }
        else
        {
            odataOperation = new ODataFunction();
        }
        odataOperation.Metadata = metadata;

        // Always omit the title in minimal/no metadata modes.
        ODataResourceSerializer.EmitTitle(model, operation, odataOperation);

        // Omit the target in minimal/no metadata modes unless it doesn't follow conventions.
        if (metadataLevel == ODataMetadataLevel.Full || !builder.FollowsConventions)
        {
            odataOperation.Target = target;
        }

        return odataOperation;
    }

    private IEnumerable<ODataOperation> CreateODataOperations(IEnumerable<IEdmOperation> operations, ResourceSetContext resourceSetContext, ODataSerializerContext writeContext)
    {
        Contract.Assert(operations != null);
        Contract.Assert(resourceSetContext != null);
        Contract.Assert(writeContext != null);

        foreach (IEdmOperation operation in operations)
        {
            ODataOperation oDataOperation = CreateODataOperation(operation, resourceSetContext, writeContext);
            if (oDataOperation != null)
            {
                yield return oDataOperation;
            }
        }
    }

    private static Uri GetNestedNextPageLink(ODataSerializerContext writeContext, int pageSize, object obj)
    {
        Contract.Assert(writeContext.ExpandedResource != null);
        IEdmNavigationSource sourceNavigationSource = writeContext.ExpandedResource.NavigationSource;
        NavigationSourceLinkBuilderAnnotation linkBuilder = writeContext.Model.GetNavigationSourceLinkBuilder(sourceNavigationSource);

        Uri navigationLink = linkBuilder.BuildNavigationLink(
            writeContext.ExpandedResource,
            writeContext.NavigationProperty);

        Uri nestedNextLink = GenerateQueryFromExpandedItem(writeContext, navigationLink);

        SkipTokenHandler nextLinkGenerator = null;
        if (writeContext.QueryContext != null)
        {
            nextLinkGenerator = writeContext.QueryContext.GetSkipTokenHandler();
        }

        if (nestedNextLink != null)
        {
            if (nextLinkGenerator != null)
            {
                return nextLinkGenerator.GenerateNextPageLink(nestedNextLink, pageSize, obj, writeContext);
            }

            return GetNextPageHelper.GetNextPageLink(nestedNextLink, pageSize);
        }

        return null;
    }

    private static Uri GenerateQueryFromExpandedItem(ODataSerializerContext writeContext, Uri navigationLink)
    {
        string serviceRoot = writeContext.Request.CreateODataLink(new List<ODataPathSegment>());
        Uri serviceRootUri = new Uri(serviceRoot);
        ODataUriParser parser = new ODataUriParser(writeContext.Model, serviceRootUri, navigationLink);
        ODataUri newUri = parser.ParseUri();
        newUri.SelectAndExpand = writeContext.SelectExpandClause;
        if (writeContext.CurrentExpandedSelectItem != null)
        {
            newUri.OrderBy = writeContext.CurrentExpandedSelectItem.OrderByOption;
            newUri.Filter = writeContext.CurrentExpandedSelectItem.FilterOption;
            newUri.Skip = writeContext.CurrentExpandedSelectItem.SkipOption;
            newUri.Top = writeContext.CurrentExpandedSelectItem.TopOption;

            if (writeContext.CurrentExpandedSelectItem.CountOption != null)
            {
                if (writeContext.CurrentExpandedSelectItem.CountOption.HasValue)
                {
                    newUri.QueryCount = writeContext.CurrentExpandedSelectItem.CountOption.Value;
                }
            }

            ExpandedNavigationSelectItem expandedNavigationItem = writeContext.CurrentExpandedSelectItem as ExpandedNavigationSelectItem;
            if (expandedNavigationItem != null)
            {
                newUri.SelectAndExpand = expandedNavigationItem.SelectAndExpand;
            }
        }

        ODataUrlKeyDelimiter keyDelimiter = ODataUrlKeyDelimiter.Parentheses;
        ODataOptions options = writeContext.Request.HttpContext.RequestServices.GetRequiredService<IOptions<ODataOptions>>().Value;
        if (options != null)
        {
            keyDelimiter = options.UrlKeyDelimiter;
        }

        return newUri.BuildUri(keyDelimiter);
    }

    private static IEdmStructuredTypeReference GetResourceType(IEdmTypeReference resourceSetType)
    {
        if (resourceSetType.IsStructuredOrUntypedStructuredCollection())
        {
            IEdmTypeReference elementType = resourceSetType.AsCollection().ElementType();
            return elementType.ToStructuredTypeReference();
        }

        string message = Error.Format(SRResources.CannotWriteType, typeof(ODataResourceSetSerializer).Name, resourceSetType.FullName());
        throw new SerializationException(message);
    }
}<|MERGE_RESOLUTION|>--- conflicted
+++ resolved
@@ -123,29 +123,20 @@
         Contract.Assert(enumerable != null);
         Contract.Assert(resourceSetType != null);
 
-<<<<<<< HEAD
-            await writer.WriteStartAsync(resourceSet).ConfigureAwait(false);
-            object lastResource = null;
-            CancellationToken cancellationToken = writeContext.CancellationToken;
-
-            foreach (object item in enumerable)
-            {
-                cancellationToken.ThrowIfCancellationRequested();
-                lastResource = item;
-=======
         IEdmStructuredTypeReference elementType = GetResourceType(resourceSetType);
         ODataResourceSet resourceSet = CreateResourceSet(enumerable, resourceSetType.AsCollection(), writeContext);
 
         Func<object, Uri> nextLinkGenerator = GetNextLinkGenerator(resourceSet, enumerable, writeContext);
->>>>>>> 13688367
 
         WriteResourceSetInternal(resourceSet, elementType, resourceSetType, writeContext, out bool isUntypedCollection, out IODataEdmTypeSerializer resourceSerializer);
 
         await writer.WriteStartAsync(resourceSet).ConfigureAwait(false);
         object lastResource = null;
+        CancellationToken cancellationToken = writeContext.CancellationToken;
 
         foreach (object item in enumerable)
         {
+            cancellationToken.ThrowIfCancellationRequested();
             lastResource = item;
 
             await WriteResourceSetItemAsync(item, elementType, isUntypedCollection, resourceSetType, writer, resourceSerializer, writeContext).ConfigureAwait(false);
@@ -170,14 +161,8 @@
         Contract.Assert(asyncEnumerable != null);
         Contract.Assert(resourceSetType != null);
 
-<<<<<<< HEAD
-            await foreach (object item in asyncEnumerable.WithCancellation(writeContext.CancellationToken).ConfigureAwait(false))
-            {
-                lastResource = item;
-=======
         IEdmStructuredTypeReference elementType = GetResourceType(resourceSetType);
         ODataResourceSet resourceSet = CreateResourceSet(asyncEnumerable, resourceSetType.AsCollection(), writeContext);
->>>>>>> 13688367
 
         Func<object, Uri> nextLinkGenerator = GetNextLinkGenerator(resourceSet, asyncEnumerable, writeContext);
 
@@ -186,7 +171,7 @@
         await writer.WriteStartAsync(resourceSet).ConfigureAwait(false);
         object lastResource = null;
 
-        await foreach (object item in asyncEnumerable)
+        await foreach (object item in asyncEnumerable.WithCancellation(writeContext.CancellationToken).ConfigureAwait(false))
         {
             lastResource = item;
 
