﻿// Copyright (c) Microsoft Corporation.  All rights reserved.
// Licensed under the MIT License.  See License.txt in the project root for license information.

<<<<<<< HEAD
=======
using System;
using System.Diagnostics.Contracts;
using System.Text.Json;
>>>>>>> 44705715
using System.Text.Json.Serialization;

namespace Microsoft.AspNetCore.OData.Query.Wrapper
{
    [JsonConverter(typeof(AggregationTypeWrapperConverter))]
    internal class AggregationWrapper : GroupByWrapper
    {
    }

    internal class AggregationWrapperConverter : JsonConverter<AggregationWrapper>
    {
        public override AggregationWrapper Read(ref Utf8JsonReader reader, Type typeToConvert, JsonSerializerOptions options)
        {
            Contract.Assert(false, "AggregationWrapper is internal and should never be deserialized into.");
            throw new NotImplementedException();
        }

        public override void Write(Utf8JsonWriter writer, AggregationWrapper value, JsonSerializerOptions options)
        {
            if (value != null)
            {
                JsonSerializer.Serialize(writer, value.Values, options);
            }
        }
    }
}<|MERGE_RESOLUTION|>--- conflicted
+++ resolved
@@ -1,12 +1,9 @@
 ﻿// Copyright (c) Microsoft Corporation.  All rights reserved.
 // Licensed under the MIT License.  See License.txt in the project root for license information.
 
-<<<<<<< HEAD
-=======
 using System;
 using System.Diagnostics.Contracts;
 using System.Text.Json;
->>>>>>> 44705715
 using System.Text.Json.Serialization;
 
 namespace Microsoft.AspNetCore.OData.Query.Wrapper
