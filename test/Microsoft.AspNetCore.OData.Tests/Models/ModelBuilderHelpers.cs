//-----------------------------------------------------------------------------
// <copyright file="ModelBuilderHelpers.cs" company=".NET Foundation">
//      Copyright (c) .NET Foundation and Contributors. All rights reserved.
//      See License.txt in the project root for license information.
// </copyright>
//------------------------------------------------------------------------------

using System;
using System.Linq.Expressions;
using Microsoft.OData.ModelBuilder;

namespace Microsoft.AspNetCore.OData.Tests.Models;

public static class ModelBuilderHelpers
{
<<<<<<< HEAD
    public static class ModelBuilderHelpers
    {
        public static ODataModelBuilder Add_Color_EnumType(this ODataModelBuilder builder)
        {
            var color = builder.EnumType<Color>();
            color.Member(Color.Red);
            color.Member(Color.Green);
            color.Member(Color.Blue);
            return builder;
        }

        public static ODataModelBuilder Add_SimpleEnum_EnumType(this ODataModelBuilder builder)
        {
            var simpleEnum = builder.EnumType<SimpleEnum>();
            simpleEnum.Member(SimpleEnum.First);
            simpleEnum.Member(SimpleEnum.Second);
            simpleEnum.Member(SimpleEnum.Third);
            return builder;
        }

        public static ODataModelBuilder Add_FlagsEnum_EnumType(this ODataModelBuilder builder)
        {
            var flagsEnum = builder.EnumType<FlagsEnum>();
            flagsEnum.Member(FlagsEnum.One);
            flagsEnum.Member(FlagsEnum.Two);
            flagsEnum.Member(FlagsEnum.Four);
            return builder;
        }

        public static ODataModelBuilder Add_LongEnum_EnumType(this ODataModelBuilder builder)
        {
            var longEnum = builder.EnumType<LongEnum>();
            longEnum.Member(LongEnum.FirstLong);
            longEnum.Member(LongEnum.SecondLong);
            longEnum.Member(LongEnum.ThirdLong);
            return builder;
        }

        public static ODataModelBuilder Add_ByteEnum_EnumType(this ODataModelBuilder builder)
        {
            EnumTypeConfiguration<ByteEnum> byteEnum = builder.EnumType<ByteEnum>();
            byteEnum.Member(ByteEnum.FirstByte);
            byteEnum.Member(ByteEnum.SecondByte);
            byteEnum.Member(ByteEnum.ThirdByte);
            return builder;
        }

        public static ODataModelBuilder Add_SByteEnum_EnumType(this ODataModelBuilder builder)
        {
            EnumTypeConfiguration<SByteEnum> sByteEnum = builder.EnumType<SByteEnum>();
            sByteEnum.Member(SByteEnum.FirstSByte);
            sByteEnum.Member(SByteEnum.SecondSByte);
            sByteEnum.Member(SByteEnum.ThirdSByte);
            return builder;
        }

        public static ODataModelBuilder Add_ShortEnum_EnumType(this ODataModelBuilder builder)
        {
            EnumTypeConfiguration<ShortEnum> shortEnum = builder.EnumType<ShortEnum>();
            shortEnum.Member(ShortEnum.FirstShort);
            shortEnum.Member(ShortEnum.SecondShort);
            shortEnum.Member(ShortEnum.ThirdShort);
            return builder;
        }

        public static ODataModelBuilder Add_Address_ComplexType(this ODataModelBuilder builder)
        {
            var address = builder.ComplexType<Address>();
            address.Property(a => a.HouseNumber);
            address.Property(a => a.Street);
            address.Property(a => a.City);
            address.Property(a => a.State);
            return builder;
        }

        public static ODataModelBuilder Add_ZipCode_ComplexType(this ODataModelBuilder builder)
        {
            var zipCode = builder.ComplexType<ZipCode>();
            zipCode.Property(z => z.Part1);
            zipCode.Property(z => z.Part2).IsNullable();
            return builder;
        }

        public static ODataModelBuilder Add_RecursiveZipCode_ComplexType(this ODataModelBuilder builder)
        {
            var zipCode = builder.ComplexType<RecursiveZipCode>();
            zipCode.Property(z => z.Part1);
            zipCode.Property(z => z.Part2).IsNullable();
            return builder;
        }

        public static ODataModelBuilder Add_Customer_EntityType(this ODataModelBuilder builder)
        {
            var customer = builder.EntityType<Customer>();
            customer.HasKey(c => c.Id);
            customer.Property(c => c.Id);
            customer.Property(c => c.Name).IsConcurrencyToken();
            customer.Property(c => c.Website);
            customer.Property(c => c.SharePrice);
            customer.Property(c => c.ShareSymbol);
            customer.Property(c => c.StartDate);
            return builder;
        }

        public static ODataModelBuilder Add_Customer_EntityType_With_DynamicProperties(this ODataModelBuilder builder)
        {
            builder.Add_Customer_EntityType();
            var customer = builder.EntityType<Customer>();
            customer.HasDynamicProperties(c => c.DynamicProperties);
            return builder;
        }

        public static ODataModelBuilder Add_Customer_EntityType_With_Address(this ODataModelBuilder builder)
        {
            builder.Add_Customer_EntityType_With_DynamicProperties();
            builder.Add_Address_ComplexType();
            var customer = builder.EntityType<Customer>();
            customer.ComplexProperty(c => c.Address);
            customer.Property(c => c.City);
            return builder;
        }

        public static ODataModelBuilder Add_Customer_EntityType_With_DuplicatedAddress(this ODataModelBuilder builder)
        {
            builder.Add_Customer_EntityType();
            builder.Add_Address_ComplexType();
            var customer = builder.EntityType<Customer>();
            customer.ComplexProperty(c => c.Address);
            customer.ComplexProperty(c => c.WorkAddress);
            customer.Property(c => c.City);
            return builder;
        }

        public static ODataModelBuilder Add_Customer_EntityType_With_CollectionProperties(this ODataModelBuilder builder)
        {
            builder.Add_Customer_EntityType();
            builder.EntityType<Customer>().CollectionProperty(c => c.Aliases);
            builder.EntityType<Customer>().CollectionProperty(c => c.Addresses);
            return builder;
        }

        // Adds a Customer EntityType but allows caller to configure Keys()
        public static ODataModelBuilder Add_Customer_With_Keys_EntityType<TKey>(this ODataModelBuilder builder, Expression<Func<Customer, TKey>> keyDefinitionExpression)
        {
            var customer = builder.EntityType<Customer>();
            customer.HasKey(keyDefinitionExpression);
            customer.Property(c => c.Id);
            customer.Property(c => c.Name);
            customer.Property(c => c.Website);
            customer.Property(c => c.SharePrice);
            customer.Property(c => c.ShareSymbol);
            return builder;
        }

        // Adds a Customer EntityType that has no key properties
        public static ODataModelBuilder Add_Customer_No_Keys_EntityType(this ODataModelBuilder builder)
        {
            var customer = builder.EntityType<Customer>();
            customer.Property(c => c.Id);
            customer.Property(c => c.Name);
            customer.Property(c => c.Website);
            customer.Property(c => c.SharePrice);
            customer.Property(c => c.ShareSymbol);
            return builder;
        }

        public static ODataModelBuilder Add_Order_EntityType(this ODataModelBuilder builder)
        {
            var order = builder.EntityType<Order>();
            order.HasKey(o => o.OrderId);
            order.Property(o => o.OrderDate);
            order.Property(o => o.Price);
            order.Property(o => o.OrderDate);
            order.Property(o => o.DeliveryDate);
            order.Ignore(o => o.Cost);
            return builder;
        }

        public static ODataModelBuilder Add_Company_EntityType(this ODataModelBuilder builder)
        {
            var company = builder.EntityType<Company>();
            company.HasKey(c => c.CompanyId);
            company.Property(c => c.CompanyName).IsConcurrencyToken();
            company.Property(c => c.Website);
            return builder;
        }

        public static ODataModelBuilder Add_Company_Singleton(this ODataModelBuilder builder)
        {
            builder.Add_Company_EntityType().Singleton<Company>("OsCorp");
            return builder;
        }

        public static ODataModelBuilder Add_Employee_EntityType(this ODataModelBuilder builder)
        {
            var employee = builder.EntityType<Employee>();
            employee.HasKey(c => c.EmployeeID);
            employee.Property(c => c.EmployeeName).IsConcurrencyToken();
            employee.Property(c => c.BaseSalary);
            return builder;
        }

        public static ODataModelBuilder Add_Employee_EntityType_With_HomeAddress(this ODataModelBuilder builder)
        {
            builder.Add_Employee_EntityType();
            builder.Add_Address_ComplexType();
            var customer = builder.EntityType<Employee>();
            customer.ComplexProperty(c => c.HomeAddress);
            return builder;
        }

        public static ODataModelBuilder Add_CompanyEmployees_Relationship(this ODataModelBuilder builder)
        {
            builder.EntityType<Company>().HasMany(c => c.ComplanyEmployees);
            builder.EntityType<Company>().HasRequired(c => c.CEO, (company, employee) => company.CEOID == employee.EmployeeID, employee => employee.IsCeoOf);
            return builder;
        }

        public static ODataModelBuilder Add_EmployeeComplany_Relationship(this ODataModelBuilder builder)
        {
            builder.EntityType<Employee>().HasRequired(o => o.WorkCompany);
            return builder;
        }

        // EntitySet -> EntitySet
        public static ODataModelBuilder Add_CompaniesEmployees_Binding(this ODataModelBuilder builder)
        {
            builder.EntitySet<Company>("Companies").HasManyBinding(c => c.ComplanyEmployees, "Employees");
            return builder;
        }

        // EntitySet -> Singleton
        public static ODataModelBuilder Add_CompaniesCEO_Binding(this ODataModelBuilder builder)
        {
            builder.EntitySet<Company>("Companies").HasSingletonBinding(c => c.CEO, "CEO");
            return builder;
        }

        // Singleton -> EntitySet
        public static ODataModelBuilder Add_MicrosoftEmployees_Binding(this ODataModelBuilder builder)
        {
            builder.Singleton<Company>("OsCorp").HasManyBinding(c => c.ComplanyEmployees, "Employees");
            return builder;
        }

        // Singleton -> Singleton
        public static ODataModelBuilder Add_MicrosoftCEO_Binding(this ODataModelBuilder builder)
        {
            builder.Singleton<Company>("OsCorp").HasSingletonBinding(c => c.CEO, "CEO");
            return builder;
        }

        public static ODataModelBuilder Add_CustomerOrders_Relationship(this ODataModelBuilder builder)
        {
            builder.EntityType<Customer>().HasMany(c => c.Orders);
            return builder;
        }

        public static ODataModelBuilder Add_CustomerCompany_Relationship(this ODataModelBuilder builder)
        {
            builder.EntityType<Customer>().HasOptional(c => c.Company);
            return builder;
        }

        public static ODataModelBuilder Add_OrderCustomer_Relationship(this ODataModelBuilder builder)
        {
            builder.EntityType<Order>().HasRequired(o => o.Customer);
            return builder;
        }

        public static ODataModelBuilder Add_Customers_EntitySet(this ODataModelBuilder builder)
        {
            builder.Add_Customer_EntityType().EntitySet<Customer>("Customers");
            return builder;
        }

        public static ODataModelBuilder Add_Customers_Singleton(this ODataModelBuilder builder)
        {
            builder.Add_Customer_EntityType().Singleton<Customer>("VipCustomer");
            return builder;
        }

        // Adds a Customer EntitySet but allows caller to configure keys
        public static ODataModelBuilder Add_Customers_With_Keys_EntitySet<TKey>(this ODataModelBuilder builder, Expression<Func<Customer, TKey>> keyDefinitionExpression)
        {
            builder.Add_Customer_With_Keys_EntityType(keyDefinitionExpression).EntitySet<Customer>("Customers");
            return builder;
        }

        // Adds a Customer EntitySet with no key properties
        public static ODataModelBuilder Add_Customers_No_Keys_EntitySet(this ODataModelBuilder builder)
        {
            builder.Add_Customer_No_Keys_EntityType().EntitySet<Customer>("Customers");
            return builder;
        }

        public static ODataModelBuilder Add_Orders_EntitySet(this ODataModelBuilder builder)
        {
            builder.EntitySet<Order>("Orders");
            return builder;
        }

        public static ODataModelBuilder Add_CustomerOrders_Binding(this ODataModelBuilder builder)
        {
            builder.EntitySet<Customer>("Customers").HasManyBinding(c => c.Orders, "Orders");
            return builder;
        }

        public static ODataModelBuilder Add_OrderCustomer_Binding(this ODataModelBuilder builder)
        {
            builder.EntitySet<Order>("Orders").HasRequiredBinding(o => o.Customer, "Customer");
            return builder;
        }

        public static ODataModelBuilder Add_Products_EntityType(this ODataModelBuilder builder)
        {
            var product = builder.EntityType<Product>();
            product.HasKey(p => new { p.ProductID });
            product.Property(p => p.ProductID);
            product.Property(p => p.ProductName);
            product.ComplexProperty(p => p.Category);
            return builder;
        }

        public static ODataModelBuilder Add_DerivedProducts_EntityType(this ODataModelBuilder builder)
        {
            var derivedProduct = builder.EntityType<DerivedProduct>();
            derivedProduct.DerivesFrom<Product>();
            derivedProduct.Property(p => p.DerivedProductName);
            return builder;
        }

        public static ODataModelBuilder Add_Categories_EntityType(this ODataModelBuilder builder)
        {
            var category = builder.ComplexType<Category>();
            category.Property(c => c.CategoryID);
            category.Property(c => c.CategoryName);
            return builder;
        }

        public static ODataModelBuilder Add_DerivedCategories_EntityType(this ODataModelBuilder builder)
        {
            var derivedCategory = builder.ComplexType<DerivedCategory>();
            derivedCategory.DerivesFrom<Category>();
            derivedCategory.Property(c => c.DerivedCategoryName);
            return builder;
        }

        public static ODataModelBuilder Add_Products_EntitySet(this ODataModelBuilder builder)
        {
            builder.EntitySet<Product>("Products");
            return builder;
        }
=======
    public static ODataModelBuilder Add_Color_EnumType(this ODataModelBuilder builder)
    {
        var color = builder.EnumType<Color>();
        color.Member(Color.Red);
        color.Member(Color.Green);
        color.Member(Color.Blue);
        return builder;
    }

    public static ODataModelBuilder Add_SimpleEnum_EnumType(this ODataModelBuilder builder)
    {
        var simpleEnum = builder.EnumType<SimpleEnum>();
        simpleEnum.Member(SimpleEnum.First);
        simpleEnum.Member(SimpleEnum.Second);
        simpleEnum.Member(SimpleEnum.Third);
        return builder;
    }

    public static ODataModelBuilder Add_FlagsEnum_EnumType(this ODataModelBuilder builder)
    {
        var flagsEnum = builder.EnumType<FlagsEnum>();
        flagsEnum.Member(FlagsEnum.One);
        flagsEnum.Member(FlagsEnum.Two);
        flagsEnum.Member(FlagsEnum.Four);
        return builder;
    }

    public static ODataModelBuilder Add_LongEnum_EnumType(this ODataModelBuilder builder)
    {
        var longEnum = builder.EnumType<LongEnum>();
        longEnum.Member(LongEnum.FirstLong);
        longEnum.Member(LongEnum.SecondLong);
        longEnum.Member(LongEnum.ThirdLong);
        return builder;
    }

    public static ODataModelBuilder Add_ByteEnum_EnumType(this ODataModelBuilder builder)
    {
        EnumTypeConfiguration<ByteEnum> byteEnum = builder.EnumType<ByteEnum>();
        byteEnum.Member(ByteEnum.FirstByte);
        byteEnum.Member(ByteEnum.SecondByte);
        byteEnum.Member(ByteEnum.ThirdByte);
        return builder;
    }

    public static ODataModelBuilder Add_SByteEnum_EnumType(this ODataModelBuilder builder)
    {
        EnumTypeConfiguration<SByteEnum> sByteEnum = builder.EnumType<SByteEnum>();
        sByteEnum.Member(SByteEnum.FirstSByte);
        sByteEnum.Member(SByteEnum.SecondSByte);
        sByteEnum.Member(SByteEnum.ThirdSByte);
        return builder;
    }

    public static ODataModelBuilder Add_ShortEnum_EnumType(this ODataModelBuilder builder)
    {
        EnumTypeConfiguration<ShortEnum> shortEnum = builder.EnumType<ShortEnum>();
        shortEnum.Member(ShortEnum.FirstShort);
        shortEnum.Member(ShortEnum.SecondShort);
        shortEnum.Member(ShortEnum.ThirdShort);
        return builder;
    }

    public static ODataModelBuilder Add_Address_ComplexType(this ODataModelBuilder builder)
    {
        var address = builder.ComplexType<Address>();
        address.Property(a => a.HouseNumber);
        address.Property(a => a.Street);
        address.Property(a => a.City);
        address.Property(a => a.State);
        return builder;
    }

    public static ODataModelBuilder Add_ZipCode_ComplexType(this ODataModelBuilder builder)
    {
        var zipCode = builder.ComplexType<ZipCode>();
        zipCode.Property(z => z.Part1);
        zipCode.Property(z => z.Part2).IsNullable();
        return builder;
    }

    public static ODataModelBuilder Add_RecursiveZipCode_ComplexType(this ODataModelBuilder builder)
    {
        var zipCode = builder.ComplexType<RecursiveZipCode>();
        zipCode.Property(z => z.Part1);
        zipCode.Property(z => z.Part2).IsNullable();
        return builder;
    }

    public static ODataModelBuilder Add_Customer_EntityType(this ODataModelBuilder builder)
    {
        var customer = builder.EntityType<Customer>();
        customer.HasKey(c => c.Id);
        customer.Property(c => c.Id);
        customer.Property(c => c.Name).IsConcurrencyToken();
        customer.Property(c => c.Website);
        customer.Property(c => c.SharePrice);
        customer.Property(c => c.ShareSymbol);
        customer.Property(c => c.StartDate);
        return builder;
    }

    public static ODataModelBuilder Add_Customer_EntityType_With_DynamicProperties(this ODataModelBuilder builder)
    {
        builder.Add_Customer_EntityType();
        var customer = builder.EntityType<Customer>();
        customer.HasDynamicProperties(c => c.DynamicProperties);
        return builder;
    }

    public static ODataModelBuilder Add_Customer_EntityType_With_Address(this ODataModelBuilder builder)
    {
        builder.Add_Customer_EntityType_With_DynamicProperties();
        builder.Add_Address_ComplexType();
        var customer = builder.EntityType<Customer>();
        customer.ComplexProperty(c => c.Address);
        customer.Property(c => c.City);
        return builder;
    }

    public static ODataModelBuilder Add_Customer_EntityType_With_DuplicatedAddress(this ODataModelBuilder builder)
    {
        builder.Add_Customer_EntityType();
        builder.Add_Address_ComplexType();
        var customer = builder.EntityType<Customer>();
        customer.ComplexProperty(c => c.Address);
        customer.ComplexProperty(c => c.WorkAddress);
        customer.Property(c => c.City);
        return builder;
    }

    public static ODataModelBuilder Add_Customer_EntityType_With_CollectionProperties(this ODataModelBuilder builder)
    {
        builder.Add_Customer_EntityType();
        builder.EntityType<Customer>().CollectionProperty(c => c.Aliases);
        builder.EntityType<Customer>().CollectionProperty(c => c.Addresses);
        return builder;
    }

    // Adds a Customer EntityType but allows caller to configure Keys()
    public static ODataModelBuilder Add_Customer_With_Keys_EntityType<TKey>(this ODataModelBuilder builder, Expression<Func<Customer, TKey>> keyDefinitionExpression)
    {
        var customer = builder.EntityType<Customer>();
        customer.HasKey(keyDefinitionExpression);
        customer.Property(c => c.Id);
        customer.Property(c => c.Name);
        customer.Property(c => c.Website);
        customer.Property(c => c.SharePrice);
        customer.Property(c => c.ShareSymbol);
        return builder;
    }

    // Adds a Customer EntityType that has no key properties
    public static ODataModelBuilder Add_Customer_No_Keys_EntityType(this ODataModelBuilder builder)
    {
        var customer = builder.EntityType<Customer>();
        customer.Property(c => c.Id);
        customer.Property(c => c.Name);
        customer.Property(c => c.Website);
        customer.Property(c => c.SharePrice);
        customer.Property(c => c.ShareSymbol);
        return builder;
    }

    public static ODataModelBuilder Add_Order_EntityType(this ODataModelBuilder builder)
    {
        var order = builder.EntityType<Order>();
        order.HasKey(o => o.OrderId);
        order.Property(o => o.OrderDate);
        order.Property(o => o.Price);
        order.Property(o => o.OrderDate);
        order.Property(o => o.DeliveryDate);
        order.Ignore(o => o.Cost);
        return builder;
    }

    public static ODataModelBuilder Add_Company_EntityType(this ODataModelBuilder builder)
    {
        var company = builder.EntityType<Company>();
        company.HasKey(c => c.CompanyId);
        company.Property(c => c.CompanyName).IsConcurrencyToken();
        company.Property(c => c.Website);
        return builder;
    }

    public static ODataModelBuilder Add_Company_Singleton(this ODataModelBuilder builder)
    {
        builder.Add_Company_EntityType().Singleton<Company>("OsCorp");
        return builder;
    }

    public static ODataModelBuilder Add_Employee_EntityType(this ODataModelBuilder builder)
    {
        var employee = builder.EntityType<Employee>();
        employee.HasKey(c => c.EmployeeID);
        employee.Property(c => c.EmployeeName).IsConcurrencyToken();
        employee.Property(c => c.BaseSalary);
        return builder;
    }

    public static ODataModelBuilder Add_Employee_EntityType_With_HomeAddress(this ODataModelBuilder builder)
    {
        builder.Add_Employee_EntityType();
        builder.Add_Address_ComplexType();
        var customer = builder.EntityType<Employee>();
        customer.ComplexProperty(c => c.HomeAddress);
        return builder;
    }

    public static ODataModelBuilder Add_CompanyEmployees_Relationship(this ODataModelBuilder builder)
    {
        builder.EntityType<Company>().HasMany(c => c.ComplanyEmployees);
        builder.EntityType<Company>().HasRequired(c => c.CEO, (company, employee) => company.CEOID == employee.EmployeeID, employee => employee.IsCeoOf);
        return builder;
    }

    public static ODataModelBuilder Add_EmployeeComplany_Relationship(this ODataModelBuilder builder)
    {
        builder.EntityType<Employee>().HasRequired(o => o.WorkCompany);
        return builder;
    }

    // EntitySet -> EntitySet
    public static ODataModelBuilder Add_CompaniesEmployees_Binding(this ODataModelBuilder builder)
    {
        builder.EntitySet<Company>("Companies").HasManyBinding(c => c.ComplanyEmployees, "Employees");
        return builder;
    }

    // EntitySet -> Singleton
    public static ODataModelBuilder Add_CompaniesCEO_Binding(this ODataModelBuilder builder)
    {
        builder.EntitySet<Company>("Companies").HasSingletonBinding(c => c.CEO, "CEO");
        return builder;
    }

    // Singleton -> EntitySet
    public static ODataModelBuilder Add_MicrosoftEmployees_Binding(this ODataModelBuilder builder)
    {
        builder.Singleton<Company>("OsCorp").HasManyBinding(c => c.ComplanyEmployees, "Employees");
        return builder;
    }

    // Singleton -> Singleton
    public static ODataModelBuilder Add_MicrosoftCEO_Binding(this ODataModelBuilder builder)
    {
        builder.Singleton<Company>("OsCorp").HasSingletonBinding(c => c.CEO, "CEO");
        return builder;
    }

    public static ODataModelBuilder Add_CustomerOrders_Relationship(this ODataModelBuilder builder)
    {
        builder.EntityType<Customer>().HasMany(c => c.Orders);
        return builder;
    }

    public static ODataModelBuilder Add_CustomerCompany_Relationship(this ODataModelBuilder builder)
    {
        builder.EntityType<Customer>().HasOptional(c => c.Company);
        return builder;
    }

    public static ODataModelBuilder Add_OrderCustomer_Relationship(this ODataModelBuilder builder)
    {
        builder.EntityType<Order>().HasRequired(o => o.Customer);
        return builder;
    }

    public static ODataModelBuilder Add_Customers_EntitySet(this ODataModelBuilder builder)
    {
        builder.Add_Customer_EntityType().EntitySet<Customer>("Customers");
        return builder;
    }

    public static ODataModelBuilder Add_Customers_Singleton(this ODataModelBuilder builder)
    {
        builder.Add_Customer_EntityType().Singleton<Customer>("VipCustomer");
        return builder;
    }

    // Adds a Customer EntitySet but allows caller to configure keys
    public static ODataModelBuilder Add_Customers_With_Keys_EntitySet<TKey>(this ODataModelBuilder builder, Expression<Func<Customer, TKey>> keyDefinitionExpression)
    {
        builder.Add_Customer_With_Keys_EntityType(keyDefinitionExpression).EntitySet<Customer>("Customers");
        return builder;
    }

    // Adds a Customer EntitySet with no key properties
    public static ODataModelBuilder Add_Customers_No_Keys_EntitySet(this ODataModelBuilder builder)
    {
        builder.Add_Customer_No_Keys_EntityType().EntitySet<Customer>("Customers");
        return builder;
    }

    public static ODataModelBuilder Add_Orders_EntitySet(this ODataModelBuilder builder)
    {
        builder.EntitySet<Order>("Orders");
        return builder;
    }

    public static ODataModelBuilder Add_CustomerOrders_Binding(this ODataModelBuilder builder)
    {
        builder.EntitySet<Customer>("Customers").HasManyBinding(c => c.Orders, "Orders");
        return builder;
    }

    public static ODataModelBuilder Add_OrderCustomer_Binding(this ODataModelBuilder builder)
    {
        builder.EntitySet<Order>("Orders").HasRequiredBinding(o => o.Customer, "Customer");
        return builder;
>>>>>>> 13688367
    }
}<|MERGE_RESOLUTION|>--- conflicted
+++ resolved
@@ -13,361 +13,6 @@
 
 public static class ModelBuilderHelpers
 {
-<<<<<<< HEAD
-    public static class ModelBuilderHelpers
-    {
-        public static ODataModelBuilder Add_Color_EnumType(this ODataModelBuilder builder)
-        {
-            var color = builder.EnumType<Color>();
-            color.Member(Color.Red);
-            color.Member(Color.Green);
-            color.Member(Color.Blue);
-            return builder;
-        }
-
-        public static ODataModelBuilder Add_SimpleEnum_EnumType(this ODataModelBuilder builder)
-        {
-            var simpleEnum = builder.EnumType<SimpleEnum>();
-            simpleEnum.Member(SimpleEnum.First);
-            simpleEnum.Member(SimpleEnum.Second);
-            simpleEnum.Member(SimpleEnum.Third);
-            return builder;
-        }
-
-        public static ODataModelBuilder Add_FlagsEnum_EnumType(this ODataModelBuilder builder)
-        {
-            var flagsEnum = builder.EnumType<FlagsEnum>();
-            flagsEnum.Member(FlagsEnum.One);
-            flagsEnum.Member(FlagsEnum.Two);
-            flagsEnum.Member(FlagsEnum.Four);
-            return builder;
-        }
-
-        public static ODataModelBuilder Add_LongEnum_EnumType(this ODataModelBuilder builder)
-        {
-            var longEnum = builder.EnumType<LongEnum>();
-            longEnum.Member(LongEnum.FirstLong);
-            longEnum.Member(LongEnum.SecondLong);
-            longEnum.Member(LongEnum.ThirdLong);
-            return builder;
-        }
-
-        public static ODataModelBuilder Add_ByteEnum_EnumType(this ODataModelBuilder builder)
-        {
-            EnumTypeConfiguration<ByteEnum> byteEnum = builder.EnumType<ByteEnum>();
-            byteEnum.Member(ByteEnum.FirstByte);
-            byteEnum.Member(ByteEnum.SecondByte);
-            byteEnum.Member(ByteEnum.ThirdByte);
-            return builder;
-        }
-
-        public static ODataModelBuilder Add_SByteEnum_EnumType(this ODataModelBuilder builder)
-        {
-            EnumTypeConfiguration<SByteEnum> sByteEnum = builder.EnumType<SByteEnum>();
-            sByteEnum.Member(SByteEnum.FirstSByte);
-            sByteEnum.Member(SByteEnum.SecondSByte);
-            sByteEnum.Member(SByteEnum.ThirdSByte);
-            return builder;
-        }
-
-        public static ODataModelBuilder Add_ShortEnum_EnumType(this ODataModelBuilder builder)
-        {
-            EnumTypeConfiguration<ShortEnum> shortEnum = builder.EnumType<ShortEnum>();
-            shortEnum.Member(ShortEnum.FirstShort);
-            shortEnum.Member(ShortEnum.SecondShort);
-            shortEnum.Member(ShortEnum.ThirdShort);
-            return builder;
-        }
-
-        public static ODataModelBuilder Add_Address_ComplexType(this ODataModelBuilder builder)
-        {
-            var address = builder.ComplexType<Address>();
-            address.Property(a => a.HouseNumber);
-            address.Property(a => a.Street);
-            address.Property(a => a.City);
-            address.Property(a => a.State);
-            return builder;
-        }
-
-        public static ODataModelBuilder Add_ZipCode_ComplexType(this ODataModelBuilder builder)
-        {
-            var zipCode = builder.ComplexType<ZipCode>();
-            zipCode.Property(z => z.Part1);
-            zipCode.Property(z => z.Part2).IsNullable();
-            return builder;
-        }
-
-        public static ODataModelBuilder Add_RecursiveZipCode_ComplexType(this ODataModelBuilder builder)
-        {
-            var zipCode = builder.ComplexType<RecursiveZipCode>();
-            zipCode.Property(z => z.Part1);
-            zipCode.Property(z => z.Part2).IsNullable();
-            return builder;
-        }
-
-        public static ODataModelBuilder Add_Customer_EntityType(this ODataModelBuilder builder)
-        {
-            var customer = builder.EntityType<Customer>();
-            customer.HasKey(c => c.Id);
-            customer.Property(c => c.Id);
-            customer.Property(c => c.Name).IsConcurrencyToken();
-            customer.Property(c => c.Website);
-            customer.Property(c => c.SharePrice);
-            customer.Property(c => c.ShareSymbol);
-            customer.Property(c => c.StartDate);
-            return builder;
-        }
-
-        public static ODataModelBuilder Add_Customer_EntityType_With_DynamicProperties(this ODataModelBuilder builder)
-        {
-            builder.Add_Customer_EntityType();
-            var customer = builder.EntityType<Customer>();
-            customer.HasDynamicProperties(c => c.DynamicProperties);
-            return builder;
-        }
-
-        public static ODataModelBuilder Add_Customer_EntityType_With_Address(this ODataModelBuilder builder)
-        {
-            builder.Add_Customer_EntityType_With_DynamicProperties();
-            builder.Add_Address_ComplexType();
-            var customer = builder.EntityType<Customer>();
-            customer.ComplexProperty(c => c.Address);
-            customer.Property(c => c.City);
-            return builder;
-        }
-
-        public static ODataModelBuilder Add_Customer_EntityType_With_DuplicatedAddress(this ODataModelBuilder builder)
-        {
-            builder.Add_Customer_EntityType();
-            builder.Add_Address_ComplexType();
-            var customer = builder.EntityType<Customer>();
-            customer.ComplexProperty(c => c.Address);
-            customer.ComplexProperty(c => c.WorkAddress);
-            customer.Property(c => c.City);
-            return builder;
-        }
-
-        public static ODataModelBuilder Add_Customer_EntityType_With_CollectionProperties(this ODataModelBuilder builder)
-        {
-            builder.Add_Customer_EntityType();
-            builder.EntityType<Customer>().CollectionProperty(c => c.Aliases);
-            builder.EntityType<Customer>().CollectionProperty(c => c.Addresses);
-            return builder;
-        }
-
-        // Adds a Customer EntityType but allows caller to configure Keys()
-        public static ODataModelBuilder Add_Customer_With_Keys_EntityType<TKey>(this ODataModelBuilder builder, Expression<Func<Customer, TKey>> keyDefinitionExpression)
-        {
-            var customer = builder.EntityType<Customer>();
-            customer.HasKey(keyDefinitionExpression);
-            customer.Property(c => c.Id);
-            customer.Property(c => c.Name);
-            customer.Property(c => c.Website);
-            customer.Property(c => c.SharePrice);
-            customer.Property(c => c.ShareSymbol);
-            return builder;
-        }
-
-        // Adds a Customer EntityType that has no key properties
-        public static ODataModelBuilder Add_Customer_No_Keys_EntityType(this ODataModelBuilder builder)
-        {
-            var customer = builder.EntityType<Customer>();
-            customer.Property(c => c.Id);
-            customer.Property(c => c.Name);
-            customer.Property(c => c.Website);
-            customer.Property(c => c.SharePrice);
-            customer.Property(c => c.ShareSymbol);
-            return builder;
-        }
-
-        public static ODataModelBuilder Add_Order_EntityType(this ODataModelBuilder builder)
-        {
-            var order = builder.EntityType<Order>();
-            order.HasKey(o => o.OrderId);
-            order.Property(o => o.OrderDate);
-            order.Property(o => o.Price);
-            order.Property(o => o.OrderDate);
-            order.Property(o => o.DeliveryDate);
-            order.Ignore(o => o.Cost);
-            return builder;
-        }
-
-        public static ODataModelBuilder Add_Company_EntityType(this ODataModelBuilder builder)
-        {
-            var company = builder.EntityType<Company>();
-            company.HasKey(c => c.CompanyId);
-            company.Property(c => c.CompanyName).IsConcurrencyToken();
-            company.Property(c => c.Website);
-            return builder;
-        }
-
-        public static ODataModelBuilder Add_Company_Singleton(this ODataModelBuilder builder)
-        {
-            builder.Add_Company_EntityType().Singleton<Company>("OsCorp");
-            return builder;
-        }
-
-        public static ODataModelBuilder Add_Employee_EntityType(this ODataModelBuilder builder)
-        {
-            var employee = builder.EntityType<Employee>();
-            employee.HasKey(c => c.EmployeeID);
-            employee.Property(c => c.EmployeeName).IsConcurrencyToken();
-            employee.Property(c => c.BaseSalary);
-            return builder;
-        }
-
-        public static ODataModelBuilder Add_Employee_EntityType_With_HomeAddress(this ODataModelBuilder builder)
-        {
-            builder.Add_Employee_EntityType();
-            builder.Add_Address_ComplexType();
-            var customer = builder.EntityType<Employee>();
-            customer.ComplexProperty(c => c.HomeAddress);
-            return builder;
-        }
-
-        public static ODataModelBuilder Add_CompanyEmployees_Relationship(this ODataModelBuilder builder)
-        {
-            builder.EntityType<Company>().HasMany(c => c.ComplanyEmployees);
-            builder.EntityType<Company>().HasRequired(c => c.CEO, (company, employee) => company.CEOID == employee.EmployeeID, employee => employee.IsCeoOf);
-            return builder;
-        }
-
-        public static ODataModelBuilder Add_EmployeeComplany_Relationship(this ODataModelBuilder builder)
-        {
-            builder.EntityType<Employee>().HasRequired(o => o.WorkCompany);
-            return builder;
-        }
-
-        // EntitySet -> EntitySet
-        public static ODataModelBuilder Add_CompaniesEmployees_Binding(this ODataModelBuilder builder)
-        {
-            builder.EntitySet<Company>("Companies").HasManyBinding(c => c.ComplanyEmployees, "Employees");
-            return builder;
-        }
-
-        // EntitySet -> Singleton
-        public static ODataModelBuilder Add_CompaniesCEO_Binding(this ODataModelBuilder builder)
-        {
-            builder.EntitySet<Company>("Companies").HasSingletonBinding(c => c.CEO, "CEO");
-            return builder;
-        }
-
-        // Singleton -> EntitySet
-        public static ODataModelBuilder Add_MicrosoftEmployees_Binding(this ODataModelBuilder builder)
-        {
-            builder.Singleton<Company>("OsCorp").HasManyBinding(c => c.ComplanyEmployees, "Employees");
-            return builder;
-        }
-
-        // Singleton -> Singleton
-        public static ODataModelBuilder Add_MicrosoftCEO_Binding(this ODataModelBuilder builder)
-        {
-            builder.Singleton<Company>("OsCorp").HasSingletonBinding(c => c.CEO, "CEO");
-            return builder;
-        }
-
-        public static ODataModelBuilder Add_CustomerOrders_Relationship(this ODataModelBuilder builder)
-        {
-            builder.EntityType<Customer>().HasMany(c => c.Orders);
-            return builder;
-        }
-
-        public static ODataModelBuilder Add_CustomerCompany_Relationship(this ODataModelBuilder builder)
-        {
-            builder.EntityType<Customer>().HasOptional(c => c.Company);
-            return builder;
-        }
-
-        public static ODataModelBuilder Add_OrderCustomer_Relationship(this ODataModelBuilder builder)
-        {
-            builder.EntityType<Order>().HasRequired(o => o.Customer);
-            return builder;
-        }
-
-        public static ODataModelBuilder Add_Customers_EntitySet(this ODataModelBuilder builder)
-        {
-            builder.Add_Customer_EntityType().EntitySet<Customer>("Customers");
-            return builder;
-        }
-
-        public static ODataModelBuilder Add_Customers_Singleton(this ODataModelBuilder builder)
-        {
-            builder.Add_Customer_EntityType().Singleton<Customer>("VipCustomer");
-            return builder;
-        }
-
-        // Adds a Customer EntitySet but allows caller to configure keys
-        public static ODataModelBuilder Add_Customers_With_Keys_EntitySet<TKey>(this ODataModelBuilder builder, Expression<Func<Customer, TKey>> keyDefinitionExpression)
-        {
-            builder.Add_Customer_With_Keys_EntityType(keyDefinitionExpression).EntitySet<Customer>("Customers");
-            return builder;
-        }
-
-        // Adds a Customer EntitySet with no key properties
-        public static ODataModelBuilder Add_Customers_No_Keys_EntitySet(this ODataModelBuilder builder)
-        {
-            builder.Add_Customer_No_Keys_EntityType().EntitySet<Customer>("Customers");
-            return builder;
-        }
-
-        public static ODataModelBuilder Add_Orders_EntitySet(this ODataModelBuilder builder)
-        {
-            builder.EntitySet<Order>("Orders");
-            return builder;
-        }
-
-        public static ODataModelBuilder Add_CustomerOrders_Binding(this ODataModelBuilder builder)
-        {
-            builder.EntitySet<Customer>("Customers").HasManyBinding(c => c.Orders, "Orders");
-            return builder;
-        }
-
-        public static ODataModelBuilder Add_OrderCustomer_Binding(this ODataModelBuilder builder)
-        {
-            builder.EntitySet<Order>("Orders").HasRequiredBinding(o => o.Customer, "Customer");
-            return builder;
-        }
-
-        public static ODataModelBuilder Add_Products_EntityType(this ODataModelBuilder builder)
-        {
-            var product = builder.EntityType<Product>();
-            product.HasKey(p => new { p.ProductID });
-            product.Property(p => p.ProductID);
-            product.Property(p => p.ProductName);
-            product.ComplexProperty(p => p.Category);
-            return builder;
-        }
-
-        public static ODataModelBuilder Add_DerivedProducts_EntityType(this ODataModelBuilder builder)
-        {
-            var derivedProduct = builder.EntityType<DerivedProduct>();
-            derivedProduct.DerivesFrom<Product>();
-            derivedProduct.Property(p => p.DerivedProductName);
-            return builder;
-        }
-
-        public static ODataModelBuilder Add_Categories_EntityType(this ODataModelBuilder builder)
-        {
-            var category = builder.ComplexType<Category>();
-            category.Property(c => c.CategoryID);
-            category.Property(c => c.CategoryName);
-            return builder;
-        }
-
-        public static ODataModelBuilder Add_DerivedCategories_EntityType(this ODataModelBuilder builder)
-        {
-            var derivedCategory = builder.ComplexType<DerivedCategory>();
-            derivedCategory.DerivesFrom<Category>();
-            derivedCategory.Property(c => c.DerivedCategoryName);
-            return builder;
-        }
-
-        public static ODataModelBuilder Add_Products_EntitySet(this ODataModelBuilder builder)
-        {
-            builder.EntitySet<Product>("Products");
-            return builder;
-        }
-=======
     public static ODataModelBuilder Add_Color_EnumType(this ODataModelBuilder builder)
     {
         var color = builder.EnumType<Color>();
@@ -678,6 +323,45 @@
     {
         builder.EntitySet<Order>("Orders").HasRequiredBinding(o => o.Customer, "Customer");
         return builder;
->>>>>>> 13688367
+    }
+
+    public static ODataModelBuilder Add_Products_EntityType(this ODataModelBuilder builder)
+    {
+        var product = builder.EntityType<Product>();
+        product.HasKey(p => new { p.ProductID });
+        product.Property(p => p.ProductID);
+        product.Property(p => p.ProductName);
+        product.ComplexProperty(p => p.Category);
+        return builder;
+    }
+
+    public static ODataModelBuilder Add_DerivedProducts_EntityType(this ODataModelBuilder builder)
+    {
+        var derivedProduct = builder.EntityType<DerivedProduct>();
+        derivedProduct.DerivesFrom<Product>();
+        derivedProduct.Property(p => p.DerivedProductName);
+        return builder;
+    }
+
+    public static ODataModelBuilder Add_Categories_EntityType(this ODataModelBuilder builder)
+    {
+        var category = builder.ComplexType<Category>();
+        category.Property(c => c.CategoryID);
+        category.Property(c => c.CategoryName);
+        return builder;
+    }
+
+    public static ODataModelBuilder Add_DerivedCategories_EntityType(this ODataModelBuilder builder)
+    {
+        var derivedCategory = builder.ComplexType<DerivedCategory>();
+        derivedCategory.DerivesFrom<Category>();
+        derivedCategory.Property(c => c.DerivedCategoryName);
+        return builder;
+    }
+
+    public static ODataModelBuilder Add_Products_EntitySet(this ODataModelBuilder builder)
+    {
+        builder.EntitySet<Product>("Products");
+        return builder;
     }
 }