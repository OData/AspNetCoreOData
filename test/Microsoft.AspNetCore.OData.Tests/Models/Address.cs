--- conflicted
+++ resolved
@@ -4,16 +4,11 @@
 //      See License.txt in the project root for license information.
 // </copyright>
 //------------------------------------------------------------------------------
-
-<<<<<<< HEAD
 using System.Collections.Generic;
 
-namespace Microsoft.AspNetCore.OData.Tests.Models
-=======
 namespace Microsoft.AspNetCore.OData.Tests.Models;
 
 public class Address
->>>>>>> 13688367
 {
     public string StreetAddress { get; set; }
 
@@ -27,12 +22,7 @@
 
     public ZipCode ZipCode { get; set; }
 
-<<<<<<< HEAD
-        public string IgnoreThis { get; set; }
+    public string IgnoreThis { get; set; }
 
-        public Dictionary<string, object> DynamicProperties { get; set; }
-    }
-=======
-    public string IgnoreThis { get; set; }
->>>>>>> 13688367
+    public Dictionary<string, object> DynamicProperties { get; set; }
 }