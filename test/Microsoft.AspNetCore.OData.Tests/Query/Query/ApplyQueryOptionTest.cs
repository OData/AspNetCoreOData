//-----------------------------------------------------------------------------
// <copyright file="ApplyQueryOptionTest.cs" company=".NET Foundation">
//      Copyright (c) .NET Foundation and Contributors. All rights reserved.
//      See License.txt in the project root for license information.
// </copyright>
//------------------------------------------------------------------------------

using System;
using System.Collections.Generic;
using System.Linq;
using Microsoft.AspNetCore.OData.Query;
using Microsoft.AspNetCore.OData.Query.Wrapper;
using Microsoft.AspNetCore.OData.Routing.Controllers;
using Microsoft.AspNetCore.OData.TestCommon;
using Microsoft.AspNetCore.OData.Tests.Commons;
using Microsoft.AspNetCore.OData.Tests.Models;
using Microsoft.OData.Edm;
using Microsoft.OData.ModelBuilder;
using Microsoft.OData.UriParser;
using Moq;
using Xunit;

namespace Microsoft.AspNetCore.OData.Tests.Query;

public class ApplyQueryOptionTest
{
    private static IEdmModel _model = GetEdmModel();

    [Fact]
    public void CtorApplyQueryOption_ThrowsArgumentNull_ForInputParameter()
    {
        // Arrange & Act & Assert
        ExceptionAssert.ThrowsArgumentNullOrEmpty(() => new ApplyQueryOption(null, null, null), "rawValue");
        ExceptionAssert.ThrowsArgumentNullOrEmpty(() => new ApplyQueryOption(string.Empty, null, null), "rawValue");

        // Arrange & Act & Assert
        ExceptionAssert.ThrowsArgumentNull(() => new ApplyQueryOption("groupby", null, null), "context");

        // Arrange & Act & Assert
        ODataQueryContext context = new ODataQueryContext(EdmCoreModel.Instance, typeof(int));
        ExceptionAssert.ThrowsArgumentNull(() => new ApplyQueryOption("groupby", context, null), "queryOptionParser");
    }

    [Fact]
    public void ApplyToApplyQueryOption_ThrowsArgumentNull_ForInputParameter()
    {
        // Arrange
        IEdmType type = EdmCoreModel.Instance.GetString(false).Definition;
        ODataQueryContext context = new ODataQueryContext(EdmCoreModel.Instance, type);
        ApplyQueryOption apply = new ApplyQueryOption("groupby", context);

        // Arrange & Act & Assert
        ExceptionAssert.ThrowsArgumentNull(() => apply.ApplyTo(null, null), "query");

        // Arrange & Act & Assert
        Mock<IQueryable> queryable = new Mock<IQueryable>();
        ExceptionAssert.ThrowsArgumentNull(() => apply.ApplyTo(queryable.Object, null), "querySettings");

        // Arrange & Act & Assert
        ExceptionAssert.Throws<NotSupportedException>(() => apply.ApplyTo(queryable.Object, new ODataQuerySettings()),
            "The query option is not bound to any CLR type. 'ApplyTo' is only supported with a query option bound to a CLR type.");

        // Arrange & Act & Assert
        context = new ODataQueryContext(EdmCoreModel.Instance, typeof(int));
        apply = new ApplyQueryOption("groupby", context);
        queryable.Setup(q => q.Provider).Returns(new System.Data.Linq.MyQueryProvider());
        ExceptionAssert.Throws<NotSupportedException>(() => apply.ApplyTo(queryable.Object, new ODataQuerySettings()),
            "$apply query options not supported for LINQ to SQL providers.");
    }

    // Legal apply queries usable against CustomerApplyTestData.
    // Tuple is: apply, expected number
    public static TheoryDataSet<string, List<Dictionary<string, object>>> CustomerTestApplies
    {
        get
        {
            return new TheoryDataSet<string, List<Dictionary<string, object>>>
            {
                {
                    "aggregate($count as Count)",
                    new List<Dictionary<string, object>>
                    {
                        new Dictionary<string, object> { { "Count", 5L} }
                    }
                },
                {
                    "aggregate(Id with sum as Id)",
                    new List<Dictionary<string, object>>
                    {
                        new Dictionary<string, object> { { "Id", 15} }
                    }
                },
                {
                    "aggregate(cast(Id, Edm.Int64) with sum as Id)",
                    new List<Dictionary<string, object>>
                    {
                        new Dictionary<string, object> { { "Id", 15L} }
                    }
                },
                {
                    "aggregate(SharePrice with sum as SharePrice)",
                    new List<Dictionary<string, object>>
                    {
                        new Dictionary<string, object> { { "SharePrice", 22.5M} }
                    }
                },
                {
                    "aggregate(SharePrice with min as SharePrice)",
                    new List<Dictionary<string, object>>
                    {
                        new Dictionary<string, object> { { "SharePrice", 2.5M} }
                    }
                },
                 {
                    "aggregate(SharePrice with max as SharePrice)",
                    new List<Dictionary<string, object>>
                    {
                        new Dictionary<string, object> { { "SharePrice", 10M} }
                    }
                },
                {
                    "aggregate(SharePrice with average as SharePrice)",
                    new List<Dictionary<string, object>>
                    {
                        new Dictionary<string, object> { { "SharePrice", 7.5M} }
                    }
                },
                {
                    "aggregate(Id with sum as Total, SharePrice with countdistinct as SharePriceDistinctCount)",
                    new List<Dictionary<string, object>>
                    {
                        new Dictionary<string, object> { { "SharePriceDistinctCount", 3L}, { "Total", 15} }
                    }
                },
                {
                    "groupby((Name))",
                    new List<Dictionary<string, object>>
                    {
                        new Dictionary<string, object> { { "Name", "Lowest"} },
                        new Dictionary<string, object> { { "Name", "Highest"} },
                        new Dictionary<string, object> { { "Name", "Middle"} }
                    }
                },
                {
                    "groupby((Name), aggregate(Id with sum as Total))",
                    new List<Dictionary<string, object>>
                    {
                        new Dictionary<string, object> { { "Name", "Lowest"}, { "Total", 10} },
                        new Dictionary<string, object> { { "Name", "Highest"}, { "Total", 2} },
                        new Dictionary<string, object> { { "Name", "Middle"}, { "Total", 3 } }
                    }
                },
                {
                    "groupby((Name), aggregate($count as Count))",
                    new List<Dictionary<string, object>>
                    {
                        new Dictionary<string, object> { { "Name", "Lowest"}, { "Count", 3L} },
                        new Dictionary<string, object> { { "Name", "Highest"}, { "Count", 1L} },
                        new Dictionary<string, object> { { "Name", "Middle"}, { "Count", 1L} }
                    }
                },
                {
                    "filter(Name eq 'Lowest')/groupby((Name))",
                    new List<Dictionary<string, object>>
                    {
                        new Dictionary<string, object> { { "Name", "Lowest"} }
                    }
                },
                 /* TODO: Sam XU enable this test case when we refactor aggregationBinder with FilterBinder
                {
                    "groupby((Name), aggregate(Id with sum as Total))/filter(Total eq 3)",
                    new List<Dictionary<string, object>>
                    {
                        new Dictionary<string, object> { { "Name", "Middle"}, { "Total", 3 } }
                    }
                },
                {
                    "groupby((Name))/filter(Name eq 'Lowest')",
                    new List<Dictionary<string, object>>
                    {
                        new Dictionary<string, object> { { "Name", "Lowest"} }
                    }
                },
                */
                {
                    "groupby((Address/City))",
                    new List<Dictionary<string, object>>
                    {
                        new Dictionary<string, object> { { "Address/City", "redmond"} },
                        new Dictionary<string, object> { { "Address/City", "seattle"} },
                        new Dictionary<string, object> { { "Address/City", "hobart"} },
                        new Dictionary<string, object> { { "Address/City", null} },
                    }
                },
                {
                    "groupby((Address/City, Address/State))",
                    new List<Dictionary<string, object>>
                    {
                        new Dictionary<string, object> { { "Address/City", "redmond"}, { "Address/State", "WA"} },
                        new Dictionary<string, object> { { "Address/City", "seattle"}, { "Address/State", "WA"} },
                        new Dictionary<string, object> { { "Address/City", "hobart"}, { "Address/State", null} },
                        new Dictionary<string, object> { { "Address/City", null}, { "Address/State", null} },
                    }
                },
                {
                    "groupby((Address/City, Address/State))/groupby((Address/State), aggregate(Address/City with max as MaxCity))",
                    new List<Dictionary<string, object>>
                    {
                        new Dictionary<string, object> { { "MaxCity", "seattle"}, { "Address/State", "WA"} },
                        new Dictionary<string, object> { { "MaxCity", "hobart"}, { "Address/State", null} },
                    }
                },
                {
                    "groupby((Address/State), aggregate(Address/City with max as MaxCity))",
                    new List<Dictionary<string, object>>
                    {
                        new Dictionary<string, object> { { "MaxCity", "seattle"}, { "Address/State", "WA"} },
                        new Dictionary<string, object> { { "MaxCity", "hobart"}, { "Address/State", null} },
                    }
                },
                {
                    "groupby((Address/State), aggregate(startswith(Address/City, 's') with max as MaxCity))",
                    new List<Dictionary<string, object>>
                    {
                        new Dictionary<string, object> { { "MaxCity", true}, { "Address/State", "WA"} },
                        new Dictionary<string, object> { { "MaxCity", false}, { "Address/State", null} },
                    }
                },
                {
                    "groupby((Address/State), aggregate(endswith(Address/City, 't') with max as MaxCity))",
                    new List<Dictionary<string, object>>
                    {
                        new Dictionary<string, object> { { "MaxCity", false}, { "Address/State", "WA"} },
                        new Dictionary<string, object> { { "MaxCity", true}, { "Address/State", null} },
                    }
                },
                {
                    "groupby((Address/State), aggregate(contains(Address/City, 'o') with max as MaxCity))",
                    new List<Dictionary<string, object>>
                    {
                        new Dictionary<string, object> { { "MaxCity", true}, { "Address/State", "WA"} },
                        new Dictionary<string, object> { { "MaxCity", true}, { "Address/State", null} },
                    }
                },
                {
                    "groupby((Address/State), aggregate(length(Address/City) with max as MaxCity))",
                    new List<Dictionary<string, object>>
                    {
                        new Dictionary<string, object> { { "MaxCity", 7}, { "Address/State", "WA"} },
                        new Dictionary<string, object> { { "MaxCity", 6}, { "Address/State", null} },
                    }
                },
                {
                    "aggregate(year(StartDate) with max as MaxYear, year(StartDate) with min as MinYear)",
                    new List<Dictionary<string, object>>
                    {
                        new Dictionary<string, object> { { "MaxYear", 2018}, { "MinYear", 2016} },
                    }
                },
                {
                    "aggregate(month(StartDate) with max as MaxMonth, month(StartDate) with min as MinMonth)",
                    new List<Dictionary<string, object>>
                    {
                        new Dictionary<string, object> { { "MaxMonth", 5}, { "MinMonth", 1} },
                    }
                },
                {
                    "aggregate(day(StartDate) with max as MaxDay, day(StartDate) with min as MinDay)",
                    new List<Dictionary<string, object>>
                    {
                        new Dictionary<string, object> { { "MaxDay", 7}, { "MinDay", 1} },
                    }
                },
                {
                    "aggregate(hour(StartDate) with max as MaxHour, hour(StartDate) with min as MinHour)",
                    new List<Dictionary<string, object>>
                    {
                        new Dictionary<string, object> { { "MaxHour", 5 }, { "MinHour", 1} },
                    }
                },
                {
                    "aggregate(minute(StartDate) with max as MaxMinute, minute(StartDate) with min as MinMinute)",
                    new List<Dictionary<string, object>>
                    {
                        new Dictionary<string, object> { { "MaxMinute", 6}, { "MinMinute", 2} },
                    }
                },
                {
                    "aggregate(second(StartDate) with max as MaxSecond, second(StartDate) with min as MinSecond)",
                    new List<Dictionary<string, object>>
                    {
                        new Dictionary<string, object> { { "MaxSecond", 7}, { "MinSecond", 3} },
                    }
                },
                {
                    "groupby((Address/State), aggregate(concat(Address/City,Address/State) with max as MaxCity))",
                    new List<Dictionary<string, object>>
                    {
                        new Dictionary<string, object> { { "MaxCity", "seattleWA"}, { "Address/State", "WA"} },
                        new Dictionary<string, object> { { "MaxCity", null}, { "Address/State", null} },
                    }
                },
                {
                    "groupby((Address/State), aggregate(Address/City with max as MaxCity, Address/City with min as MinCity))",
                    new List<Dictionary<string, object>>
                    {
                        new Dictionary<string, object> { { "MaxCity", "seattle"}, { "MinCity", "redmond"}, { "Address/State", "WA"} },
                        new Dictionary<string, object> { { "MaxCity", "hobart"}, { "MinCity", "hobart" }, { "Address/State", null} },
                    }
                },
                {
                    "groupby((Address/State), aggregate(Address/City with max as MaxCity, Id mul Id with sum as Id))",
                    new List<Dictionary<string, object>>
                    {
                        new Dictionary<string, object> { { "MaxCity", "seattle"}, { "Id", 30}, { "Address/State", "WA"} },
                        new Dictionary<string, object> { { "MaxCity", "hobart"}, { "Id", 25 }, { "Address/State", null} },
                    }
                },
                {
                    "groupby((Address/State), aggregate(Id mul Id with sum as Id))",
                    new List<Dictionary<string, object>>
                    {
                        new Dictionary<string, object> { { "Id", 30}, { "Address/State", "WA"} },
                        new Dictionary<string, object> { { "Id", 25}, { "Address/State", null} },
                    }
                },
                {
                    "filter(Company/CEO/EmployeeName eq 'john')/groupby((Company/CEO/EmployeeName))",
                    new List<Dictionary<string, object>>
                    {
                        new Dictionary<string, object> {{ "Company/CEO/EmployeeName", "john"} }
                    }
                },
                /* TODO: Sam XU enable this test case when we refactor aggregationBinder with FilterBinder
                {
                    "groupby((Company/CEO/EmployeeName))/filter(Company/CEO/EmployeeName eq 'john')",
                    new List<Dictionary<string, object>>
                    {
                        new Dictionary<string, object> {{ "Company/CEO/EmployeeName", "john"} }
                    }
                },
                */
                {
                    "groupby((Name, Company/CEO/EmployeeName))",
                    new List<Dictionary<string, object>>
                    {
                        new Dictionary<string, object> { { "Name", "Lowest"}, { "Company/CEO/EmployeeName", "john" } },
                        new Dictionary<string, object> { { "Name", "Highest"}, { "Company/CEO/EmployeeName", "tom" } },
                        new Dictionary<string, object> { { "Name", "Middle"}, { "Company/CEO/EmployeeName", "john" } },
                        new Dictionary<string, object> { { "Name", "Lowest"}, { "Company/CEO/EmployeeName", "alex" } },
                        new Dictionary<string, object> { { "Name", "Lowest"}, { "Company/CEO/EmployeeName", null } }
                    }
                },
                {
                    "groupby((Address/City, Company/CEO/EmployeeName))",
                    new List<Dictionary<string, object>>
                    {
                        new Dictionary<string, object> { { "Address/City", "redmond"}, { "Company/CEO/EmployeeName", "john" } },
                        new Dictionary<string, object> { { "Address/City", "seattle"}, { "Company/CEO/EmployeeName", "tom" } },
                        new Dictionary<string, object> { { "Address/City", "hobart"}, { "Company/CEO/EmployeeName", "john" } },
                        new Dictionary<string, object> { { "Address/City", null}, { "Company/CEO/EmployeeName", "alex" } },
                        new Dictionary<string, object> { { "Address/City", "redmond"}, { "Company/CEO/EmployeeName", null } }
                    }
                },
                {
                    "groupby((Company/CEO/HomeAddress/City))",
                    new List<Dictionary<string, object>>
                    {
                        new Dictionary<string, object> { { "Company/CEO/HomeAddress/City", "redmond"} },
                        new Dictionary<string, object> { { "Company/CEO/HomeAddress/City", "seattle"} },
                        new Dictionary<string, object> { { "Company/CEO/HomeAddress/City", "hobart"} },
                        new Dictionary<string, object> { { "Company/CEO/HomeAddress/City", null} },
                    }
                },
                {
                    "groupby((Company/CEO/HomeAddress/City, Company/CEO/HomeAddress/State))",
                    new List<Dictionary<string, object>>
                    {
                        new Dictionary<string, object> { { "Company/CEO/HomeAddress/City", "redmond"}, { "Company/CEO/HomeAddress/State", "WA"} },
                        new Dictionary<string, object> { { "Company/CEO/HomeAddress/City", "seattle"}, { "Company/CEO/HomeAddress/State", "WA"} },
                        new Dictionary<string, object> { { "Company/CEO/HomeAddress/City", "hobart"}, { "Company/CEO/HomeAddress/State", null} },
                        new Dictionary<string, object> { { "Company/CEO/HomeAddress/City", null}, { "Company/CEO/HomeAddress/State", null} },
                    }
                },
                {
                    "groupby((Company/CEO/HomeAddress/City, Company/CEO/HomeAddress/State))/groupby((Company/CEO/HomeAddress/State), aggregate(Company/CEO/HomeAddress/City with max as MaxCity))",
                    new List<Dictionary<string, object>>
                    {
                        new Dictionary<string, object> { { "MaxCity", "seattle"}, { "Company/CEO/HomeAddress/State", "WA"} },
                        new Dictionary<string, object> { { "MaxCity", "hobart"}, { "Company/CEO/HomeAddress/State", null} },
                    }
                },
                {
                    "groupby((Company/CEO/EmployeeName))",
                    new List<Dictionary<string, object>>
                    {
                        new Dictionary<string, object> {{ "Company/CEO/EmployeeName", "john"} },
                        new Dictionary<string, object> {{ "Company/CEO/EmployeeName", "tom"} },
                        new Dictionary<string, object> {{ "Company/CEO/EmployeeName", "alex"} },
                        new Dictionary<string, object> {{ "Company/CEO/EmployeeName", null} }
                    }
                },
                {
                    "groupby((Company/CEO/EmployeeName, Company/CEO/BaseSalary))",
                    new List<Dictionary<string, object>>
                    {
                        new Dictionary<string, object> {{ "Company/CEO/EmployeeName", "john"}, { "Company/CEO/BaseSalary", 20M} },
                        new Dictionary<string, object> {{ "Company/CEO/EmployeeName", "tom"}, { "Company/CEO/BaseSalary", 20M} },
                        new Dictionary<string, object> {{ "Company/CEO/EmployeeName", "alex"}, { "Company/CEO/BaseSalary", 0M} },
                        new Dictionary<string, object> {{ "Company/CEO/EmployeeName", null}, { "Company/CEO/BaseSalary", null} }
                    }
                },
                {
                    "groupby((Company/CEO/EmployeeName, Company/CEO/BaseSalary))/groupby((Company/CEO/BaseSalary), aggregate(Company/CEO/EmployeeName with max as MaxEmployeeName))",
                    new List<Dictionary<string, object>>
                    {
                        new Dictionary<string, object> {{ "MaxEmployeeName", "tom"}, { "Company/CEO/BaseSalary", 20M} },
                        new Dictionary<string, object> {{ "MaxEmployeeName", "alex"}, { "Company/CEO/BaseSalary", 0M} },
                        new Dictionary<string, object> {{ "MaxEmployeeName", null}, { "Company/CEO/BaseSalary", null} }
                    }
                },
                {
                    "groupby((Company/CEO/EmployeeName, Company/CEO/BaseSalary))/groupby((Company/CEO/EmployeeName), aggregate(Company/CEO/BaseSalary with average as AverageBaseSalary))",
                    new List<Dictionary<string, object>>
                    {
                        new Dictionary<string, object> {{ "AverageBaseSalary", 20M }, { "Company/CEO/EmployeeName", "john"} },
                        new Dictionary<string, object> {{ "AverageBaseSalary", 20M }, { "Company/CEO/EmployeeName", "tom"} },
                        new Dictionary<string, object> {{ "AverageBaseSalary", 0M }, { "Company/CEO/EmployeeName", "alex"} },
                        new Dictionary<string, object> {{ "AverageBaseSalary", null }, { "Company/CEO/EmployeeName", null} }
                    }
                },
                {
                    "aggregate(Id mul Id with sum as Id)",
                    new List<Dictionary<string, object>>
                    {
                        new Dictionary<string, object> { { "Id", 55} }
                    }
                },
                {
                    // Note SharePrice and Id have different type
                    "aggregate(SharePrice mul Id with sum as Result)",
                    new List<Dictionary<string, object>>
                    {
                        new Dictionary<string, object> { { "Result", 65.0M} }
                    }
                },
                {
                    "groupby((Website))",
                    new List<Dictionary<string, object>>
                    {
                        new Dictionary<string, object> { { "Website", null} },
                    }
                },
                {
                    "aggregate(IntProp with max as MaxIntProp)",
                    new List<Dictionary<string, object>>
                    {
                        new Dictionary<string, object> { { "MaxIntProp", 2} }
                    }
                },
                {
                    "aggregate(IntProp with min as MinIntProp)",
                    new List<Dictionary<string, object>>
                    {
                        new Dictionary<string, object> { { "MinIntProp", 1} }
                    }
                },
                {
                    "aggregate(IntProp with countdistinct as DistinctIntProp)",
                    new List<Dictionary<string, object>>
                    {
                        new Dictionary<string, object> { { "DistinctIntProp", 3L} }
                    }
                },
                {
                    "aggregate(IntProp with sum as TotalIntProp)",
                    new List<Dictionary<string, object>>
                    {
                        new Dictionary<string, object> { { "TotalIntProp", 3M} }
                    }
                },
                {
                    "aggregate(IntProp with average as TotalIntProp)",
                    new List<Dictionary<string, object>>
                    {
                        new Dictionary<string, object> { { "TotalIntProp", 1.5M} }
                    }
                },
                {
                    "aggregate(MixedProp with sum as TotalMixedProp)",
                    new List<Dictionary<string, object>>
                    {
                        new Dictionary<string, object> { { "TotalMixedProp", 1M} }
                    }
                },
                {
                    "groupby((StringProp), aggregate(IntProp with min as MinIntProp))",
                    new List<Dictionary<string, object>>
                    {
                        new Dictionary<string, object> { { "StringProp", "Test1" }, { "MinIntProp", 1} },
                        new Dictionary<string, object> { { "StringProp", "Test2" }, { "MinIntProp", 2} },
                        new Dictionary<string, object> { { "StringProp", "Test3" }, { "MinIntProp", null} },
                        new Dictionary<string, object> { { "StringProp", null }, { "MinIntProp", null} },
                    }
                },
                {
                    "groupby((StringProp), aggregate(IntProp with min as MinIntProp))/groupby((StringProp))",
                    new List<Dictionary<string, object>>
                    {
                        new Dictionary<string, object> { { "StringProp", "Test1" } },
                        new Dictionary<string, object> { { "StringProp", "Test2" } },
                        new Dictionary<string, object> { { "StringProp", "Test3" } },
                        new Dictionary<string, object> { { "StringProp", null } },
                    }
                },
                {
                    "aggregate($count as Count)/compute(Count add Count as DoubleCount)",
                    new List<Dictionary<string, object>>
                    {
                        new Dictionary<string, object> { { "Count", 5L}, { "DoubleCount", 10L } }
                    }
                },
                /* TODO: Sam XU enable this test case when we refactor aggregationBinder with FilterBinder
                {
                    "groupby((Name), aggregate(Id with sum as Total))/compute(Total add Total as DoubleTotal, length(Name) as NameLen)",
                    new List<Dictionary<string, object>>
                    {
                        new Dictionary<string, object> { { "Name", "Lowest"},  { "Total", 10}, { "DoubleTotal", 20}, { "NameLen", 6},},
                        new Dictionary<string, object> { { "Name", "Highest"}, { "Total", 2} , { "DoubleTotal", 4} , { "NameLen", 7} ,},
                        new Dictionary<string, object> { { "Name", "Middle"},  { "Total", 3 }, { "DoubleTotal", 6 }, { "NameLen", 6 }, }
                    }
                },
                */
                {
                    "compute(length(Name) as NameLen)",
                    new List<Dictionary<string, object>>
                    {
                        new Dictionary<string, object> { { "Name", "Lowest" },  { "NameLen", 6}, { "Id", 1},},
                        new Dictionary<string, object> { { "Name", "Highest"},  { "NameLen", 7}, { "Id", 2},},
                        new Dictionary<string, object> { { "Name", "Middle" },  { "NameLen", 6}, { "Id", 3},},
                        new Dictionary<string, object> { { "Name", "Lowest" },  { "NameLen", 6}, { "Id", 4},},
                        new Dictionary<string, object> { { "Name", "Lowest" },  { "NameLen", 6}, { "Id", 5},},
                    }
                },
                {
                    "compute(length(ShareSymbol) as NameLen)",
                    new List<Dictionary<string, object>>
                    {
                        new Dictionary<string, object> { { "Name", "Lowest" },  { "NameLen", null}, { "Id", 1},},
                        new Dictionary<string, object> { { "Name", "Highest"},  { "NameLen", null}, { "Id", 2},},
                        new Dictionary<string, object> { { "Name", "Middle" },  { "NameLen", null}, { "Id", 3},},
                        new Dictionary<string, object> { { "Name", "Lowest" },  { "NameLen", null}, { "Id", 4},},
                        new Dictionary<string, object> { { "Name", "Lowest" },  { "NameLen", null}, { "Id", 5},},
                    }
                },
                {
                    "compute(length(Name) as NameLen)/aggregate(NameLen with sum as TotalLen)",
                    new List<Dictionary<string, object>>
                    {
                        new Dictionary<string, object> { { "TotalLen", 31} }
                    }
                },
                {
                    "compute(length(Name) as NameLen)/aggregate(NameLen add Id with sum as TotalLen)",
                    new List<Dictionary<string, object>>
                    {
                        new Dictionary<string, object> { { "TotalLen", 46} }
                    }
                },
                {
                    "compute(length(Name) as NameLen)/groupby((Name),aggregate(Id with sum as Total, NameLen with max as MaxNameLen))",
                    new List<Dictionary<string, object>>
                    {
                        new Dictionary<string, object> { { "Name", "Lowest"},  { "Total", 10},  { "MaxNameLen", 6},},
                        new Dictionary<string, object> { { "Name", "Highest"}, { "Total", 2} ,  { "MaxNameLen", 7} ,},
                        new Dictionary<string, object> { { "Name", "Middle"},  { "Total", 3 },  { "MaxNameLen", 6 }, }
                    }
                },
                {
                    "compute(length(Name) as NameLen)/groupby((NameLen),aggregate(Id with sum as Total))",
                    new List<Dictionary<string, object>>
                    {
                        new Dictionary<string, object> { { "Total", 13},  { "NameLen", 6},},
                        new Dictionary<string, object> { { "Total", 2} ,  { "NameLen", 7} ,},
                    }
                },
                {
                    "groupby((Address/State), aggregate(Address/City with max as MaxCity, Address/City with min as MinCity))/compute(length(MaxCity) as MaxCityLen)",
                    new List<Dictionary<string, object>>
                    {
                        new Dictionary<string, object> { { "MaxCity", "seattle"}, { "MinCity", "redmond"}, { "Address/State", "WA"}, {"MaxCityLen", 7 } },
                        new Dictionary<string, object> { { "MaxCity", "hobart"}, { "MinCity", "hobart" }, { "Address/State", null}, {"MaxCityLen", 6 } },
                    }
                },
                {
                    "compute(length(Address/City) as CityLength)/groupby((Address/State), aggregate(Address/City with max as MaxCity, Address/City with min as MinCity, CityLength with max as MaxCityLen))",
                    new List<Dictionary<string, object>>
                    {
                        new Dictionary<string, object> { { "MaxCity", "seattle"}, { "MinCity", "redmond"}, { "Address/State", "WA"}, {"MaxCityLen", 7 } },
                        new Dictionary<string, object> { { "MaxCity", "hobart"}, { "MinCity", "hobart" }, { "Address/State", null}, {"MaxCityLen", 6 } },
                    }
                },
            };
        }
    }

    public static TheoryDataSet<string, List<Dictionary<string, object>>> CustomerTestAppliesMixedWithOthers
    {
        get
        {
            return new TheoryDataSet<string, List<Dictionary<string, object>>>
            {
                {
                    "$apply=groupby((Name), aggregate(Id with sum as Total))&$filter=Total eq 3",
                    new List<Dictionary<string, object>>
                    {
                        new Dictionary<string, object> {{"Name", "Middle"}, {"Total", 3}}
                    }
                },
                {
                    "$apply=groupby((Name), aggregate(Id with sum as Total))&$orderby=Name",
                    new List<Dictionary<string, object>>
                    {
                        new Dictionary<string, object> {{"Name", "Highest"}, {"Total", 2}},
                        new Dictionary<string, object> {{"Name", "Lowest"}, {"Total", 10}},
                        new Dictionary<string, object> {{"Name", "Middle"}, {"Total", 3}},
                    }
                },
                {
                    "$apply=groupby((Name))&$orderby=Name",
                    new List<Dictionary<string, object>>
                    {
                        new Dictionary<string, object> {{"Name", "Highest"}},
                        new Dictionary<string, object> {{"Name", "Lowest"}},
                        new Dictionary<string, object> {{"Name", "Middle"}},
                    }
                },
                {
                    "$apply=groupby((Name), aggregate(Id with sum as Total, Id with sum as Total2))&$orderby=Total",
                    new List<Dictionary<string, object>>
                    {
                        new Dictionary<string, object> {{"Name", "Highest"}, {"Total", 2}},
                        new Dictionary<string, object> {{"Name", "Middle"}, {"Total", 3}},
                        new Dictionary<string, object> {{"Name", "Lowest"}, {"Total", 10}},
                    }
                },
                {
                    "$apply=groupby((Name), aggregate(Id with sum as Total, Id with sum as Total2))&$orderby=Total, Total2",
                    new List<Dictionary<string, object>>
                    {
                        new Dictionary<string, object> {{"Name", "Highest"}, {"Total", 2}},
                        new Dictionary<string, object> {{"Name", "Middle"}, {"Total", 3}},
                        new Dictionary<string, object> {{"Name", "Lowest"}, {"Total", 10}},
                    }
                },
                {
                    "$apply=groupby((Name), aggregate(Id with sum as Total))&$orderby=Name, Total",
                    new List<Dictionary<string, object>>
                    {
                        new Dictionary<string, object> {{"Name", "Highest"}, {"Total", 2}},
                        new Dictionary<string, object> {{"Name", "Lowest"}, {"Total", 10}},
                        new Dictionary<string, object> {{"Name", "Middle"}, {"Total", 3}},
                    }
                },
                {
                    "$apply=groupby((Address/City))&$orderby=Address/City",
                    new List<Dictionary<string, object>>
                    {
                        new Dictionary<string, object> {{"Address/City", null}},
                        new Dictionary<string, object> {{"Address/City", "hobart"}},
                        new Dictionary<string, object> {{"Address/City", "redmond"}},
                        new Dictionary<string, object> {{"Address/City", "seattle"}},
                    }
                },
                {
                    "$apply=groupby((Address/City))&$filter=Address/City eq 'redmond'&$orderby=Address/City",
                    new List<Dictionary<string, object>>
                    {
                        new Dictionary<string, object> {{"Address/City", "redmond"}},
                    }
                },
                {
                    "$apply=groupby((Address/City, Address/State))&$filter=Address/State eq 'WA'&$orderby=Address/City",
                    new List<Dictionary<string, object>>
                    {
                        new Dictionary<string, object> {{"Address/City", "redmond"}, {"Address/State", "WA"}},
                        new Dictionary<string, object> {{"Address/City", "seattle"}, {"Address/State", "WA"}},
                    }
                },
                {
                    "$apply=groupby((Address/City, Address/State))&$orderby=Address/State desc, Address/City",
                    new List<Dictionary<string, object>>
                    {
                        new Dictionary<string, object> {{"Address/City", "redmond"}, {"Address/State", "WA"}},
                        new Dictionary<string, object> {{"Address/City", "seattle"}, {"Address/State", "WA"}},
                        new Dictionary<string, object> {{"Address/City", null}, {"Address/State", null}},
                        new Dictionary<string, object> {{"Address/City", "hobart"}, {"Address/State", null}},
                    }
                },
                {
                    "$apply=groupby((Address/City))&$filter=Address/City eq 'redmond'",
                    new List<Dictionary<string, object>>
                    {
                        new Dictionary<string, object> {{"Address/City", "redmond"}},
                    }
                },
                {
                    "$apply=groupby((Company/CEO/HomeAddress/City))&$orderby=Company/CEO/HomeAddress/City",
                    new List<Dictionary<string, object>>
                    {
                        new Dictionary<string, object> {{"Company/CEO/HomeAddress/City", null}},
                        new Dictionary<string, object> {{"Company/CEO/HomeAddress/City", "hobart"}},
                        new Dictionary<string, object> {{"Company/CEO/HomeAddress/City", "redmond"}},
                        new Dictionary<string, object> {{"Company/CEO/HomeAddress/City", "seattle"}},
                    }
                },
                {
                    "$apply=groupby((Company/CEO/HomeAddress/City))&$filter=Company/CEO/HomeAddress/City eq 'redmond'&$orderby=Company/CEO/HomeAddress/City",
                    new List<Dictionary<string, object>>
                    {
                        new Dictionary<string, object> {{"Company/CEO/HomeAddress/City", "redmond"}},
                    }
                },
                {
                    "$apply=groupby((Company/CEO/HomeAddress/City, Company/CEO/HomeAddress/State))&$filter=Company/CEO/HomeAddress/State eq 'WA'&$orderby=Company/CEO/HomeAddress/City",
                    new List<Dictionary<string, object>>
                    {
                        new Dictionary<string, object> {{"Company/CEO/HomeAddress/City", "redmond"}, {"Company/CEO/HomeAddress/State", "WA"}},
                        new Dictionary<string, object> {{"Company/CEO/HomeAddress/City", "seattle"}, {"Company/CEO/HomeAddress/State", "WA"}},
                    }
                },
                {
                    "$apply=groupby((Company/CEO/HomeAddress/City, Company/CEO/HomeAddress/State))&$orderby=Company/CEO/HomeAddress/State desc, Company/CEO/HomeAddress/City",
                    new List<Dictionary<string, object>>
                    {
                        new Dictionary<string, object> {{"Company/CEO/HomeAddress/City", "redmond"}, {"Company/CEO/HomeAddress/State", "WA"}},
                        new Dictionary<string, object> {{"Company/CEO/HomeAddress/City", "seattle"}, {"Company/CEO/HomeAddress/State", "WA"}},
                        new Dictionary<string, object> {{"Company/CEO/HomeAddress/City", null}, {"Company/CEO/HomeAddress/State", null}},
                        new Dictionary<string, object> {{"Company/CEO/HomeAddress/City", "hobart"}, {"Company/CEO/HomeAddress/State", null}},
                    }
                },
                {
                    "$apply=groupby((Company/CEO/HomeAddress/City))&$filter=Company/CEO/HomeAddress/City eq 'redmond'",
                    new List<Dictionary<string, object>>
                    {
                        new Dictionary<string, object> {{"Company/CEO/HomeAddress/City", "redmond"}},
                    }
                },
                {
                    "$apply=groupby((Company/CEO/EmployeeName))&$orderby=Company/CEO/EmployeeName",
                    new List<Dictionary<string, object>>
                    {
                        new Dictionary<string, object> {{ "Company/CEO/EmployeeName", null} },
                        new Dictionary<string, object> {{ "Company/CEO/EmployeeName", "alex"} },
                        new Dictionary<string, object> {{ "Company/CEO/EmployeeName", "john"} },
                        new Dictionary<string, object> {{ "Company/CEO/EmployeeName", "tom"} }
                    }
                },
                {
                    "$apply=groupby((Company/CEO/EmployeeName))&$filter=Company/CEO/EmployeeName eq 'alex'&$orderby=Company/CEO/EmployeeName",
                    new List<Dictionary<string, object>>
                    {
                        new Dictionary<string, object> {{"Company/CEO/EmployeeName", "alex"}},
                    }
                },
                {
                    "$apply=groupby((Company/CEO/EmployeeName, Company/CEO/BaseSalary))&$filter= Company/CEO/BaseSalary eq 20&$orderby=Company/CEO/EmployeeName",
                    new List<Dictionary<string, object>>
                    {
                        new Dictionary<string, object> {{ "Company/CEO/EmployeeName", "john"}, { "Company/CEO/BaseSalary", 20M} },
                        new Dictionary<string, object> {{ "Company/CEO/EmployeeName", "tom"}, { "Company/CEO/BaseSalary", 20M} }
                    }
                },
                {
                    "$apply=groupby((Company/CEO/EmployeeName, Company/CEO/BaseSalary))&$orderby=Company/CEO/BaseSalary desc, Company/CEO/EmployeeName desc",
                    new List<Dictionary<string, object>>
                    {
                        new Dictionary<string, object> {{ "Company/CEO/EmployeeName", "tom"}, { "Company/CEO/BaseSalary", 20M} },
                        new Dictionary<string, object> {{ "Company/CEO/EmployeeName", "john"}, { "Company/CEO/BaseSalary", 20M} },
                        new Dictionary<string, object> {{ "Company/CEO/EmployeeName", "alex"}, { "Company/CEO/BaseSalary", 0M} },
                        new Dictionary<string, object> {{ "Company/CEO/EmployeeName", null}, { "Company/CEO/BaseSalary", null} }
                    }
                },
                {
                    "$apply=groupby((Company/CEO/EmployeeName))&$filter=Company/CEO/EmployeeName eq 'john'",
                    new List<Dictionary<string, object>>
                    {
                        new Dictionary<string, object> {{"Company/CEO/EmployeeName", "john"}},
                    }
                },
                {
                    "$apply=groupby((Name), aggregate(Id with sum as Total))/compute(Total mul 2 as NewTotal)&$orderby=Name, NewTotal",
                    new List<Dictionary<string, object>>
                    {
                        new Dictionary<string, object> {{"Name", "Highest"}, {"Total", 2},  {"NewTotal", 4}, },
                        new Dictionary<string, object> {{"Name", "Lowest"},  {"Total", 10}, {"NewTotal", 20},},
                        new Dictionary<string, object> {{"Name", "Middle"},  {"Total", 3},  {"NewTotal", 6}, },
                    }
                },
                {
                    "$apply=groupby((Name), aggregate(Id with sum as Total))/compute(Total mul 2 as NewTotal)/filter(NewTotal gt 6)&$orderby=Name, NewTotal",
                    new List<Dictionary<string, object>>
                    {
                        new Dictionary<string, object> {{"Name", "Lowest"},  {"Total", 10}, {"NewTotal", 20},},
                    }
                },
                //{
                //    "$apply=groupby((Name))&$top=1",
                //    new List<Dictionary<string, object>>
                //    {
                //        new Dictionary<string, object> {{"Name", "Highest"}},
                //    }
                //},
                //{
                //    "$apply=groupby((Name))&$skip=1",
                //    new List<Dictionary<string, object>>
                //    {
                //        new Dictionary<string, object> {{"Name", "Lowest"}},
                //        new Dictionary<string, object> {{"Name", "Middle"}},
                //    }
                //},
            };
        }
    }

    public static TheoryDataSet<string, List<Dictionary<string, object>>> CustomerTestAppliesForPaging
    {
        get
        {
            return new TheoryDataSet<string, List<Dictionary<string, object>>>
            {
                {
                    "$apply=aggregate(Id with sum as Id)",
                    new List<Dictionary<string, object>>
                    {
                        new Dictionary<string, object> { { "Id", 15} }
                    }
                },
                {
                    "$apply=aggregate(Id with sum as Total)",
                    new List<Dictionary<string, object>>
                    {
                        new Dictionary<string, object> { { "Total", 15} }
                    }
                },
                {
                    "$apply=groupby((Name), aggregate(Id with sum as Total, Id with sum as Total2))",
                    new List<Dictionary<string, object>>
                    {
                        new Dictionary<string, object> {{"Name", "Highest"}, {"Total", 2}},
                        new Dictionary<string, object> {{"Name", "Lowest"}, {"Total", 10}},
                    }
                },
                {
                    "$apply=groupby((Name), aggregate(Id with sum as Total, Id with sum as Total2))&$skip=2",
                    new List<Dictionary<string, object>>
                    {
                        new Dictionary<string, object> {{"Name", "Middle"}, {"Total", 3}},
                    }
                },
                {
                    "$apply=groupby((Name))",
                    new List<Dictionary<string, object>>
                    {
                        new Dictionary<string, object> {{"Name", "Highest"}},
                        new Dictionary<string, object> {{"Name", "Lowest"}},
                    }
                },
                {
                    "$apply=groupby((Name))&$skip=2",
                    new List<Dictionary<string, object>>
                    {
                        new Dictionary<string, object> {{"Name", "Middle"}},
                    }
                },
                {
                    "$apply=groupby((Id, Name))",
                    new List<Dictionary<string, object>>
                    {
                        new Dictionary<string, object> {{"Name", "Lowest"}, { "Id", 1}},
                        new Dictionary<string, object> {{"Name", "Highest"}, { "Id", 2}},
                    }
                },
                {
                    "$apply=groupby((Name, Id))",
                    new List<Dictionary<string, object>>
                    {
                        new Dictionary<string, object> {{"Name", "Highest" }, { "Id", 2}},
                        new Dictionary<string, object> {{"Name", "Lowest" }, { "Id", 1}},
                    }
                },
                {
                    "$apply=groupby((Name, Id))&$skip=2",
                    new List<Dictionary<string, object>>
                    {
                        new Dictionary<string, object> {{"Name", "Lowest" }, { "Id", 4}},
                        new Dictionary<string, object> {{"Name", "Lowest" }, { "Id", 5}},
                    }
                },
                {
                    "$apply=groupby((Name), aggregate(Id with sum as Total))",
                    new List<Dictionary<string, object>>
                    {
                        new Dictionary<string, object> {{"Name", "Highest"}, {"Total", 2}},
                        new Dictionary<string, object> {{"Name", "Lowest"}, {"Total", 10}},
                    }
                },
                {
                    "$apply=groupby((Name), aggregate(Id with sum as Total))&$skip=2",
                    new List<Dictionary<string, object>>
                    {
                        new Dictionary<string, object> {{"Name", "Middle"}, {"Total", 3}},
                    }
                },
                {
                    "$apply=groupby((Address/City))",
                    new List<Dictionary<string, object>>
                    {
                        new Dictionary<string, object> {{"Address/City", null}},
                        new Dictionary<string, object> {{"Address/City", "hobart"}},
                    }
                },
                {
                    "$apply=groupby((Address/City))&$skip=2",
                    new List<Dictionary<string, object>>
                    {
                        new Dictionary<string, object> {{"Address/City", "redmond"}},
                        new Dictionary<string, object> {{"Address/City", "seattle"}},
                    }
                },
                {
                    "$apply=groupby((Address/City, Address/State))",
                    new List<Dictionary<string, object>>
                    {
                        new Dictionary<string, object> {{"Address/City", null}, {"Address/State", null}},
                        new Dictionary<string, object> {{"Address/City", "hobart"}, {"Address/State", null}},
                    }
                },
                {
                    "$apply=groupby((Address/City, Address/State))&$skip=2",
                    new List<Dictionary<string, object>>
                    {
                        new Dictionary<string, object> {{"Address/City", "redmond"}, {"Address/State", "WA"}},
                        new Dictionary<string, object> {{"Address/City", "seattle"}, {"Address/State", "WA"}},
                    }
                },
                {
                    "$apply=groupby((Company/CEO/HomeAddress/City))",
                    new List<Dictionary<string, object>>
                    {
                        new Dictionary<string, object> {{"Company/CEO/HomeAddress/City", null}},
                        new Dictionary<string, object> {{"Company/CEO/HomeAddress/City", "hobart"}},
                    }
                },
                {
                    "$apply=groupby((Company/CEO/HomeAddress/City))&$skip=2",
                    new List<Dictionary<string, object>>
                    {
                        new Dictionary<string, object> {{"Company/CEO/HomeAddress/City", "redmond"}},
                        new Dictionary<string, object> {{"Company/CEO/HomeAddress/City", "seattle"}},
                    }
                },
                {
                    "$apply=groupby((Company/CEO/HomeAddress/City, Company/CEO/HomeAddress/State))",
                    new List<Dictionary<string, object>>
                    {
                        new Dictionary<string, object> {{"Company/CEO/HomeAddress/City", null}, {"Company/CEO/HomeAddress/State", null}},
                        new Dictionary<string, object> {{"Company/CEO/HomeAddress/City", "hobart"}, {"Company/CEO/HomeAddress/State", null}},
                    }
                },
                {
                    "$apply=groupby((Company/CEO/HomeAddress/City, Company/CEO/HomeAddress/State))&$skip=2",
                    new List<Dictionary<string, object>>
                    {
                        new Dictionary<string, object> {{"Company/CEO/HomeAddress/City", "redmond"}, {"Company/CEO/HomeAddress/State", "WA"}},
                        new Dictionary<string, object> {{"Company/CEO/HomeAddress/City", "seattle"}, {"Company/CEO/HomeAddress/State", "WA"}},
                    }
                },
                {
                    "$apply=groupby((Company/CEO/EmployeeName))",
                    new List<Dictionary<string, object>>
                    {
                        new Dictionary<string, object> {{ "Company/CEO/EmployeeName", null} },
                        new Dictionary<string, object> {{ "Company/CEO/EmployeeName", "alex"} }
                    }
                },
                {
                    "$apply=groupby((Company/CEO/EmployeeName, Company/CEO/BaseSalary))",
                    new List<Dictionary<string, object>>
                    {
                        new Dictionary<string, object> {{ "Company/CEO/EmployeeName", null}, { "Company/CEO/BaseSalary", null} },
                        new Dictionary<string, object> {{ "Company/CEO/EmployeeName", "alex"}, { "Company/CEO/BaseSalary", 0M} }
                    }
                },
                {
                    "$apply=groupby((Company/CEO/EmployeeName, Company/CEO/BaseSalary))&$skip=2",
                    new List<Dictionary<string, object>>
                    {
                        new Dictionary<string, object> {{ "Company/CEO/EmployeeName", "john"}, { "Company/CEO/BaseSalary", 20M} },
                        new Dictionary<string, object> {{ "Company/CEO/EmployeeName", "tom"}, { "Company/CEO/BaseSalary", 20M} }
                    }
                },
                {
                    "$apply=groupby((Name))&$orderby=Name",
                    new List<Dictionary<string, object>>
                    {
                        new Dictionary<string, object> {{"Name", "Highest"}},
                        new Dictionary<string, object> {{"Name", "Lowest"}},
                    }
                },
                {
                    "$apply=groupby((Name))&$skip=2&$orderby=Name",
                    new List<Dictionary<string, object>>
                    {
                        new Dictionary<string, object> {{"Name", "Middle"}},
                    }
                },
                {
                    "$apply=groupby((Name))&$orderby=Name desc",
                    new List<Dictionary<string, object>>
                    {
                        new Dictionary<string, object> {{"Name", "Middle"}},
                        new Dictionary<string, object> {{"Name", "Lowest"}},
                    }
                },
                {
                    "$apply=groupby((Name))&$skip=2&$orderby=Name desc",
                    new List<Dictionary<string, object>>
                    {
                        new Dictionary<string, object> {{"Name", "Highest"}},
                    }
                },
                {
                    "$apply=groupby((Id, Name))&$orderby=Id",
                    new List<Dictionary<string, object>>
                    {
                        new Dictionary<string, object> {{"Name", "Lowest"}, { "Id", 1}},
                        new Dictionary<string, object> {{"Name", "Highest"}, { "Id", 2}},
                    }
                },
                {
                    "$apply=groupby((Id, Name))&$orderby=Name",
                    new List<Dictionary<string, object>>
                    {
                        new Dictionary<string, object> {{"Name", "Highest"}, { "Id", 2}},
                        new Dictionary<string, object> {{"Name", "Lowest"}, { "Id", 1}},
                    }
                },
                {
                    "$apply=groupby((Id, Name))&$orderby=Name&$skip=2",
                    new List<Dictionary<string, object>>
                    {
                        new Dictionary<string, object> {{"Name", "Lowest"}, { "Id", 4}},
                        new Dictionary<string, object> {{"Name", "Lowest"}, { "Id", 5}},
                    }
                },
                {
                    "$apply=groupby((Address/City))&$orderby=Address/City",
                    new List<Dictionary<string, object>>
                    {
                        new Dictionary<string, object> {{"Address/City", null}},
                        new Dictionary<string, object> {{"Address/City", "hobart"}},
                    }
                },
                {
                    "$apply=groupby((Address/City, Address/State))&$orderby=Address/State",
                    new List<Dictionary<string, object>>
                    {
                        new Dictionary<string, object> {{"Address/City", null}, {"Address/State", null}},
                        new Dictionary<string, object> {{"Address/City", "hobart"}, {"Address/State", null}},
                    }
                },
                {
                    "$apply=compute(0 as ComputeProperty)/groupby((ComputeProperty))&$orderby=ComputeProperty desc",
                    new List<Dictionary<string, object>>
                    {
                        new Dictionary<string, object> {{ "ComputeProperty", 0}},
                    }
                },
            };
        }
    }


    // Legal filter queries usable against CustomerFilterTestData.
    // Tuple is: filter, expected list of customer ID's
    public static TheoryDataSet<string, int[]> CustomerTestFilters
    {
        get
        {
            return new TheoryDataSet<string, int[]>
            {
                // Primitive properties
                { "Name eq 'Highest'", new int[] { 2 } },
                { "endswith(Name, 'est')", new int[] { 1, 2, 4, 5 } },

                // Complex properties
                { "Address/City eq 'redmond'", new int[] { 1, 5 } },
                { "contains(Address/City, 'e')", new int[] { 1, 2, 5 } },
                { "Company/CEO/HomeAddress/City eq 'redmond'", new int[] { 1, 4 } },
                { "contains(Company/CEO/HomeAddress/City, 'e')", new int[] { 1, 2, 4 } },

                // Primitive property collections
                { "Aliases/any(alias: alias eq 'alias34')", new int[] { 3, 4 } },
                { "Aliases/any(alias: alias eq 'alias4')", new int[] { 4 } },
                { "Aliases/all(alias: alias eq 'alias2')", new int[] { 2 } },

                // Navigational properties
                { "Orders/any(order: order/OrderId eq 12)", new int[] { 1 } },
                { "startswith(Company/CompanyName, 'company')", new int[] { 1, 2, 3, 4 } },
                { "Company/CompanyName eq 'company1'", new int[] { 1, 2 } },
                { "Company/CompanyName eq 'company2'", new int[] { 3 } },
                { "Company/CompanyName eq 'company3'", new int[] { 4 } },
                { "Company/CEO/EmployeeName eq 'john'", new int[] { 1, 3 } },
                { "Company/CEO/EmployeeName eq 'tom'", new int[] { 2 } },
                { "Company/CEO/EmployeeName eq 'alex'", new int[] { 4 } },
                { "Company/CEO/BaseSalary eq 0", new int[] { 4 } },
                { "Company/CEO/BaseSalary eq 20", new int[] { 1, 2, 3 } },
            };
        }
    }

    // Test data used by CustomerTestApplies TheoryDataSet
    public static List<Customer> CustomerApplyTestData
    {
        get
        {
            List<Customer> customerList = new List<Customer>();

            Customer c = new Customer
            {
                Id = 1,
                Name = "Lowest",
                SharePrice = 10,
                Address = new Address { City = "redmond", State = "WA" },
                DynamicProperties = new Dictionary<string, object> { { "StringProp", "Test1" }, { "IntProp", 1 }, { "MixedProp", 1 } },
                StartDate = new DateTimeOffset(new DateTime(2018, 02, 07, 1, 2, 3)),
            };
            c.Company = new Company()
            {
                CompanyName = "company1",
                CEO = new Employee()
                {
                    EmployeeName = "john",
                    BaseSalary = 20,
                    HomeAddress = new Address { City = "redmond", State = "WA" }
                }
            };
            c.Orders = new List<Order>
            {
                new Order { OrderId = 11, Customer = c },
                new Order { OrderId = 12, Customer = c },
            };
            customerList.Add(c);

            c = new Customer
            {
                Id = 2,
                Name = "Highest",
                SharePrice = 2.5M,
                Address = new Address { City = "seattle", State = "WA" },
                Aliases = new List<string> { "alias2", "alias2" },
                DynamicProperties = new Dictionary<string, object> { { "StringProp", "Test2" }, { "IntProp", 2 }, { "MixedProp", "String" } },
                StartDate = new DateTimeOffset(new DateTime(2017, 03, 07, 5, 6, 7))
            };
            c.Company = new Company()
            {
                CompanyName = "company1",
                CEO = new Employee()
                {
                    EmployeeName = "tom",
                    BaseSalary = 20,
                    HomeAddress = new Address { City = "seattle", State = "WA" }
                }
            };
            customerList.Add(c);

            c = new Customer
            {
                Id = 3,
                Name = "Middle",
                Address = new Address { City = "hobart" },
                Aliases = new List<string> { "alias2", "alias34", "alias31" },
                DynamicProperties = new Dictionary<string, object> { { "StringProp", "Test3" } },
                StartDate = new DateTimeOffset(new DateTime(2018, 01, 01, 2, 3, 4)),
            };
            c.Company = new Company()
            {
                CompanyName = "company2",
                CEO = new Employee()
                {
                    EmployeeName = "john",
                    BaseSalary = 20,
                    HomeAddress = new Address { City = "hobart" }
                }
            };
            customerList.Add(c);

            c = new Customer
            {
                Id = 4,
                Name = "Lowest",
                Aliases = new List<string> { "alias34", "alias4" },
                StartDate = new DateTimeOffset(new DateTime(2016, 05, 07, 2, 3, 4)),
            };
            c.Company = new Company()
            {
                CompanyName = "company3",
                CEO = new Employee()
                {
                    EmployeeName = "alex",
                    HomeAddress = new Address { City = "redmond", State = "WA" }
                }
            };
            customerList.Add(c);

            c = new Customer
            {
                Id = 5,
                Name = "Lowest",
                SharePrice = 10,
                Address = new Address { City = "redmond", State = "WA" },
            };
            customerList.Add(c);

            return customerList;
        }
    }

    public static TheoryDataSet<string> AppliesWithReferencesOnGroupedOut
    {
        get
        {
            return new TheoryDataSet<string>
            {
                "$apply=groupby((Name))&$filter=Id eq 1",
                "$apply=groupby((Name))/filter(Id eq 1)",
                "$apply=groupby((Name))/filter(Address/City eq 1)",
                "$apply=groupby((Name))/groupby((Id))",
                "$apply=groupby((Company/CEO/EmployeeName))&$filter=Id eq 1",
                "$apply=groupby((Company/CEO/EmployeeName))/filter(Id eq 1)",
                "$apply=groupby((Company/CEO/EmployeeName))/filter(Address/City eq 1)",
                "$apply=groupby((Company/CEO/EmployeeName))/groupby((Id))",
                "$apply=groupby((Company/CEO/EmployeeName))/groupby((Company/CEO/BaseSalary))",
                "$apply=groupby((Company/CEO/EmployeeName))/filter(Company/CEO/BaseSalary eq 20)",
                "$apply=groupby((Company/CEO/EmployeeName))&$filter=Company/CEO/BaseSalary eq 20",
                "$apply=groupby((Company/CEO/EmployeeName))/groupby((Company/CEO/BaseSalary))"
            };
        }
    }

    [Theory]
    [MemberData(nameof(CustomerTestApplies))]
    public void ApplyTo_Returns_Correct_Queryable(string filter, List<Dictionary<string, object>> aggregation)
    {
        // Arrange
        var model = new ODataModelBuilder()
                        .Add_Order_EntityType()
                        .Add_Customer_EntityType_With_Address()
                        .Add_CustomerOrders_Relationship()
                        .Add_Customer_EntityType_With_CollectionProperties()
                        .Add_Company_EntityType()
                        .Add_CustomerCompany_Relationship()
                        .Add_Employee_EntityType_With_HomeAddress()
                        .Add_CompanyEmployees_Relationship()
                        .Add_Customers_EntitySet()
                        .GetEdmModel();
        var context = new ODataQueryContext(model, typeof(Customer)) { RequestContainer = new MockServiceProvider() };
        var queryOptionParser = new ODataQueryOptionParser(
            context.Model,
            context.ElementType,
            context.NavigationSource,
            new Dictionary<string, string> { { "$apply", filter } });
        var applyOption = new ApplyQueryOption(filter, context, queryOptionParser);
        IEnumerable<Customer> customers = CustomerApplyTestData;

        // Act
        IQueryable queryable = applyOption.ApplyTo(customers.AsQueryable(), new ODataQuerySettings { HandleNullPropagation = HandleNullPropagationOption.True });

        // Assert
        Assert.NotNull(queryable);
        var actualCustomers = Assert.IsAssignableFrom<IEnumerable<DynamicTypeWrapper>>(queryable).ToList();

        Assert.Equal(aggregation.Count(), actualCustomers.Count());

        var aggEnum = actualCustomers.GetEnumerator();

        foreach (var expected in aggregation)
        {
            aggEnum.MoveNext();
            var agg = aggEnum.Current;
            foreach (var key in expected.Keys)
            {
                object value = GetValue(agg, key);
                Assert.Equal(expected[key], value);
            }
        }
    }
    /*
    [Theory]
    [MemberData(nameof(CustomerTestAppliesMixedWithOthers))]
    public void ClausesAfterApplyTo_Returns_Correct_Queryable(string filter, List<Dictionary<string, object>> aggregation)
    {
        // Arrange
        var model = new ODataModelBuilder()
                        .Add_Order_EntityType()
                        .Add_Customer_EntityType_With_Address()
                        .Add_CustomerOrders_Relationship()
                        .Add_Customer_EntityType_With_CollectionProperties()
                        .Add_Company_EntityType()
                        .Add_CustomerCompany_Relationship()
                        .Add_Employee_EntityType_With_HomeAddress()
                        .Add_CompanyEmployees_Relationship()
                        .Add_Customers_EntitySet()
                        .GetEdmModel();
        var context = new ODataQueryContext(model, typeof(Customer));

        var configuration = RoutingConfigurationFactory.CreateWithRootContainer("OData");
        var request = RequestFactory.Create(HttpMethod.Get, "http://localhost/?" + filter, configuration, "OData");

        var options = new ODataQueryOptions(context, request);

        IEnumerable<Customer> customers = CustomerApplyTestData;
        // Act
        IQueryable queryable = options.ApplyTo(customers.AsQueryable(), new ODataQuerySettings { HandleNullPropagation = HandleNullPropagationOption.True });


        // Assert
        Assert.NotNull(queryable);
        var actualCustomers = Assert.IsAssignableFrom<IEnumerable<DynamicTypeWrapper>>(queryable).ToList();

<<<<<<< HEAD
        //[Fact]
        //public async Task ApplyToSerializationWorks()
        //{
        //    // Arrange
        //    var model = new ODataModelBuilder()
        //                    .Add_Order_EntityType()
        //                    .Add_Customer_EntityType_With_Address()
        //                    .Add_CustomerOrders_Relationship()
        //                    .Add_Customer_EntityType_With_CollectionProperties()
        //                    .Add_Customers_EntitySet()
        //                    .GetEdmModel();

        //    var controllers = new[] { typeof(MetadataController), typeof(CustomersController) };
        //    var server = TestServerFactory.Create(controllers, (config) =>
        //    {
        //        config.MapODataServiceRoute("odata", "odata", model);
        //    });

        //    HttpClient client = TestServerFactory.CreateClient(server);

        //    HttpRequestMessage request = new HttpRequestMessage(HttpMethod.Get,
        //        "http://localhost/odata/Customers?$apply=groupby((Name), aggregate(Id with sum as TotalId))");

        //    // Act
        //    HttpResponseMessage response = await client.SendAsync(request);

        //    // Assert
        //    Assert.True(response.IsSuccessStatusCode);
        //    Assert.NotNull(response);
        //    var result = await response.Content.ReadAsObject<JObject>();
        //    var results = result["value"] as JArray;
        //    Assert.Equal(3, results.Count);
        //    Assert.Equal("10", results[0]["TotalId"].ToString());
        //    Assert.Equal("Lowest", results[0]["Name"].ToString());
        //    Assert.Equal("2", results[1]["TotalId"].ToString());
        //    Assert.Equal("Highest", results[1]["Name"].ToString());
        //    Assert.Equal("3", results[2]["TotalId"].ToString());
        //    Assert.Equal("Middle", results[2]["Name"].ToString());
        //}

        //[Fact]
        //public async Task ApplyToSerializationWorksForCompelxTypes()
        //{
        //    // Arrange
        //    var model = new ODataModelBuilder()
        //                    .Add_Order_EntityType()
        //                    .Add_Customer_EntityType_With_Address()
        //                    .Add_CustomerOrders_Relationship()
        //                    .Add_Customer_EntityType_With_CollectionProperties()
        //                    .Add_Customers_EntitySet()
        //                    .GetEdmModel();

        //    var controllers = new[] { typeof(MetadataController), typeof(CustomersController) };
        //    var server = TestServerFactory.Create(controllers, (config) =>
        //    {
        //        config.MapODataServiceRoute("odata", "odata", model);
        //    });

        //    HttpClient client = TestServerFactory.CreateClient(server);

        //    HttpRequestMessage request = new HttpRequestMessage(HttpMethod.Get,
        //        "http://localhost/odata/Customers?$apply=groupby((Address/City), aggregate(Id with sum as TotalId))");

        //    // Act
        //    HttpResponseMessage response = await client.SendAsync(request);

        //    // Assert
        //    Assert.True(response.IsSuccessStatusCode);
        //    Assert.NotNull(response);
        //    var result = await response.Content.ReadAsObject<JObject>();
        //    var results = result["value"] as JArray;
        //    Assert.Equal(4, results.Count);
        //    Assert.Equal("6", results[0]["TotalId"].ToString());
        //    var address0 = results[0]["Address"] as JObject;
        //    Assert.Equal("redmond", address0["City"].ToString());
        //}

        public static List<Product> ProductApplyForTypeCastTestData
        {
            get
            {
                List<Product> productList = new List<Product>();

                Product p1 = new DerivedProduct
                {
                    ProductID = 1,
                    ProductName = "Product 1",
                    DerivedProductName = "Product A",
                    Category = new DerivedCategory
                    {
                        CategoryID = 1,
                        CategoryName = "Category 1",
                        DerivedCategoryName = "Category A",
                    },
                };
                productList.Add(p1);
                Product p2 = new DerivedProduct
                {
                    ProductID = 2,
                    ProductName = "Product 1",
                    DerivedProductName = "Product A",
                    Category = new DerivedCategory
                    {
                        CategoryID = 1,
                        CategoryName = "Category 1",
                        DerivedCategoryName = "Category A",
                    },
                };
                productList.Add(p2);
                Product p3 = new DerivedProduct
                {
                    ProductID = 3,
                    ProductName = "Product 2",
                    DerivedProductName = "Product B",
                    Category = new DerivedCategory
                    {
                        CategoryID = 2,
                        CategoryName = "Category 2",
                        DerivedCategoryName = "Category B",
                    },
                };
                productList.Add(p3);

                return productList;
            }
        }

        public static TheoryDataSet<string, List<Dictionary<string, object>>> ProductTestAppliesForTypeCast
        {
            get
            {
                return new TheoryDataSet<string, List<Dictionary<string, object>>>
                {
                    {
                        "groupby((Microsoft.AspNetCore.OData.Tests.Models.Product/ProductName))",
                        new List<Dictionary<string, object>>
                        {
                            new Dictionary<string, object> {{"ProductName", "Product 1"}},
                            new Dictionary<string, object> {{"ProductName", "Product 2"}}
                        }
                    },
                    {
                        "groupby((Microsoft.AspNetCore.OData.Tests.Models.DerivedProduct/DerivedProductName))",
                        new List<Dictionary<string, object>>
                        {
                            new Dictionary<string, object> {{ "DerivedProductName", "Product A"}},
                            new Dictionary<string, object> {{ "DerivedProductName", "Product B"}}
                        }
                    },
                    {
                        "groupby((Microsoft.AspNetCore.OData.Tests.Models.DerivedProduct/Category/CategoryName))",
                        new List<Dictionary<string, object>>
                        {
                            new Dictionary<string, object> {{ "Category/CategoryName", "Category 1" } },
                            new Dictionary<string, object> {{ "Category/CategoryName", "Category 2" } }
                        }
                    },
                    {
                        "groupby((Microsoft.AspNetCore.OData.Tests.Models.DerivedProduct/Category/Microsoft.AspNetCore.OData.Tests.Models.DerivedCategory/DerivedCategoryName))",
                        new List<Dictionary<string, object>>
                        {
                            new Dictionary<string, object> {{ "Category/DerivedCategoryName", "Category A"}},
                            new Dictionary<string, object> {{ "Category/DerivedCategoryName", "Category B" } }
                        }
                    }
                };
            }
        }

        [Theory]
        [MemberData(nameof(ProductTestAppliesForTypeCast))]
        public void ApplyTo_Returns_Correct_Queryable_ForTypeCast(string apply, List<Dictionary<string, object>> aggregation)
        {
            // Arrange
            var model = new ODataModelBuilder()
                            .Add_Products_EntityType()
                            .Add_DerivedProducts_EntityType()
                            .Add_DerivedProducts_EntityType()
                            .Add_Categories_EntityType()
                            .Add_DerivedCategories_EntityType()
                            .Add_Products_EntitySet()
                            .GetEdmModel();
            var context = new ODataQueryContext(model, typeof(Product)) { RequestContainer = new MockServiceProvider() };
            var queryOptionParser = new ODataQueryOptionParser(
                context.Model,
                context.ElementType,
                context.NavigationSource,
                new Dictionary<string, string> { { "$apply", apply } });
            var applyOption = new ApplyQueryOption(apply, context, queryOptionParser);
            IEnumerable<Product> products = ProductApplyForTypeCastTestData;

            // Act
            IQueryable queryable = applyOption.ApplyTo(products.AsQueryable(), new ODataQuerySettings { HandleNullPropagation = HandleNullPropagationOption.True });

            // Assert
            Assert.NotNull(queryable);
            var actualProducts = Assert.IsAssignableFrom<IEnumerable<DynamicTypeWrapper>>(queryable).ToList();

            Assert.Equal(aggregation.Count(), actualProducts.Count());

            var aggEnum = actualProducts.GetEnumerator();

            foreach (var expected in aggregation)
            {
                aggEnum.MoveNext();
                var agg = aggEnum.Current;
                foreach (var key in expected.Keys)
                {
                    object value = GetValue(agg, key);
                    Assert.Equal(expected[key], value);
                }
            }
        }

        private object GetValue(DynamicTypeWrapper wrapper, string path)
=======
        Assert.Equal(aggregation.Count(), actualCustomers.Count());

        var aggEnum = actualCustomers.GetEnumerator();

        foreach (var expected in aggregation)
>>>>>>> 13688367
        {
            aggEnum.MoveNext();
            var agg = aggEnum.Current;
            foreach (var key in expected.Keys)
            {
                object value = GetValue(agg, key);
                Assert.Equal(expected[key], value);
            }
        }
    }

    [Theory]
    [MemberData(nameof(AppliesWithReferencesOnGroupedOut))]
    public void ClausesWithGroupedOutReferences_Throw_ODataException(string clause)
    {
        // Arrange
        var model = new ODataModelBuilder()
                        .Add_Order_EntityType()
                        .Add_Customer_EntityType_With_Address()
                        .Add_CustomerOrders_Relationship()
                        .Add_Customer_EntityType_With_CollectionProperties()
                        .Add_Customers_EntitySet()
                        .GetEdmModel();
        var context = new ODataQueryContext(model, typeof(Customer));

        var configuration = RoutingConfigurationFactory.CreateWithRootContainer("OData");
        var request = RequestFactory.Create(HttpMethod.Get, "http://localhost/?" + clause, configuration, "OData");

        var options = new ODataQueryOptions(context, request);

        IEnumerable<Customer> customers = CustomerApplyTestData;

        // Act & Assert
        ExceptionAssert.Throws<ODataException>(() =>
        {
            IQueryable queryable = options.ApplyTo(customers.AsQueryable(), new ODataQuerySettings { HandleNullPropagation = HandleNullPropagationOption.True });
        });
    }

    [Theory]
    [MemberData(nameof(CustomerTestAppliesForPaging))]
    public void StableSortingAndPagingApplyTo_Returns_Correct_Queryable(string filter, List<Dictionary<string, object>> aggregation)
    {
        // Arrange
        var model = new ODataModelBuilder()
                        .Add_Order_EntityType()
                        .Add_Customer_EntityType_With_Address()
                        .Add_CustomerOrders_Relationship()
                        .Add_Customer_EntityType_With_CollectionProperties()
                        .Add_Company_EntityType()
                        .Add_CustomerCompany_Relationship()
                        .Add_Employee_EntityType_With_HomeAddress()
                        .Add_CompanyEmployees_Relationship()
                        .Add_Customers_EntitySet()
                        .GetEdmModel();
        var context = new ODataQueryContext(model, typeof(Customer));

        var configuration = RoutingConfigurationFactory.CreateWithRootContainer("OData");
        var request = RequestFactory.Create(HttpMethod.Get, "http://localhost/?" + filter, configuration, "OData");

        var options = new ODataQueryOptions(context, request);

        IEnumerable<Customer> customers = CustomerApplyTestData;
        // Act
        IQueryable queryable = options.ApplyTo(customers.AsQueryable(), new ODataQuerySettings { HandleNullPropagation = HandleNullPropagationOption.True, PageSize = 2 });
        
        // Assert
        Assert.NotNull(queryable);
        var actualCustomers = Assert.IsAssignableFrom<IEnumerable<DynamicTypeWrapper>>(queryable).ToList();

        Assert.Equal(aggregation.Count(), actualCustomers.Count());

        var aggEnum = actualCustomers.GetEnumerator();

        foreach (var expected in aggregation)
        {
            aggEnum.MoveNext();
            var agg = aggEnum.Current;
            foreach (var key in expected.Keys)
            {
                object value = GetValue(agg, key);
                Assert.Equal(expected[key], value);
            }
        }
    }
    */

    [Theory]
    [MemberData(nameof(CustomerTestFilters))]
    public void ApplyTo_Returns_Correct_Queryable_ForFilter(string filter, int[] customerIds)
    {
        // Arrange
        var model = new ODataModelBuilder()
                        .Add_Order_EntityType()
                        .Add_Customer_EntityType_With_Address()
                        .Add_CustomerOrders_Relationship()
                        .Add_Customer_EntityType_With_CollectionProperties()
                        .Add_Company_EntityType()
                        .Add_CustomerCompany_Relationship()
                        .Add_Employee_EntityType_With_HomeAddress()
                        .Add_CompanyEmployees_Relationship()
                        .Add_Customers_EntitySet()
                        .GetEdmModel();
        var context = new ODataQueryContext(model, typeof(Customer)) { RequestContainer = new MockServiceProvider() };
        var queryOptionParser = new ODataQueryOptionParser(
            context.Model,
            context.ElementType,
            context.NavigationSource,
            new Dictionary<string, string> { { "$apply", string.Format("filter({0})", filter) } });
        var filterOption = new ApplyQueryOption(string.Format("filter({0})", filter), context, queryOptionParser);
        IEnumerable<Customer> customers = CustomerApplyTestData;

        // Act
        IQueryable queryable = filterOption.ApplyTo(customers.AsQueryable(), new ODataQuerySettings { HandleNullPropagation = HandleNullPropagationOption.True });

        // Assert
        Assert.NotNull(queryable);
        IEnumerable<Customer> actualCustomers = Assert.IsAssignableFrom<IEnumerable<Customer>>(queryable);
        Assert.Equal(
            customerIds,
            actualCustomers.Select(customer => customer.Id));
    }

    //[Fact]
    //public async Task ApplyToSerializationWorks()
    //{
    //    // Arrange
    //    var model = new ODataModelBuilder()
    //                    .Add_Order_EntityType()
    //                    .Add_Customer_EntityType_With_Address()
    //                    .Add_CustomerOrders_Relationship()
    //                    .Add_Customer_EntityType_With_CollectionProperties()
    //                    .Add_Customers_EntitySet()
    //                    .GetEdmModel();

    //    var controllers = new[] { typeof(MetadataController), typeof(CustomersController) };
    //    var server = TestServerFactory.Create(controllers, (config) =>
    //    {
    //        config.MapODataServiceRoute("odata", "odata", model);
    //    });

    //    HttpClient client = TestServerFactory.CreateClient(server);

    //    HttpRequestMessage request = new HttpRequestMessage(HttpMethod.Get,
    //        "http://localhost/odata/Customers?$apply=groupby((Name), aggregate(Id with sum as TotalId))");

    //    // Act
    //    HttpResponseMessage response = await client.SendAsync(request);

    //    // Assert
    //    Assert.True(response.IsSuccessStatusCode);
    //    Assert.NotNull(response);
    //    var result = await response.Content.ReadAsObject<JObject>();
    //    var results = result["value"] as JArray;
    //    Assert.Equal(3, results.Count);
    //    Assert.Equal("10", results[0]["TotalId"].ToString());
    //    Assert.Equal("Lowest", results[0]["Name"].ToString());
    //    Assert.Equal("2", results[1]["TotalId"].ToString());
    //    Assert.Equal("Highest", results[1]["Name"].ToString());
    //    Assert.Equal("3", results[2]["TotalId"].ToString());
    //    Assert.Equal("Middle", results[2]["Name"].ToString());
    //}

    //[Fact]
    //public async Task ApplyToSerializationWorksForCompelxTypes()
    //{
    //    // Arrange
    //    var model = new ODataModelBuilder()
    //                    .Add_Order_EntityType()
    //                    .Add_Customer_EntityType_With_Address()
    //                    .Add_CustomerOrders_Relationship()
    //                    .Add_Customer_EntityType_With_CollectionProperties()
    //                    .Add_Customers_EntitySet()
    //                    .GetEdmModel();

    //    var controllers = new[] { typeof(MetadataController), typeof(CustomersController) };
    //    var server = TestServerFactory.Create(controllers, (config) =>
    //    {
    //        config.MapODataServiceRoute("odata", "odata", model);
    //    });

    //    HttpClient client = TestServerFactory.CreateClient(server);

    //    HttpRequestMessage request = new HttpRequestMessage(HttpMethod.Get,
    //        "http://localhost/odata/Customers?$apply=groupby((Address/City), aggregate(Id with sum as TotalId))");

    //    // Act
    //    HttpResponseMessage response = await client.SendAsync(request);

    //    // Assert
    //    Assert.True(response.IsSuccessStatusCode);
    //    Assert.NotNull(response);
    //    var result = await response.Content.ReadAsObject<JObject>();
    //    var results = result["value"] as JArray;
    //    Assert.Equal(4, results.Count);
    //    Assert.Equal("6", results[0]["TotalId"].ToString());
    //    var address0 = results[0]["Address"] as JObject;
    //    Assert.Equal("redmond", address0["City"].ToString());
    //}


    private object GetValue(DynamicTypeWrapper wrapper, string path)
    {
        var parts = path.Split('/');
        foreach (var part in parts)
        {
            object value;
            wrapper.TryGetPropertyValue(part, out value);
            wrapper = value as DynamicTypeWrapper;
            if (wrapper == null)
            {
                return value;
            }
        }

        Assert.False(true, "Property " + path + " not found");
        return null;
    }
<<<<<<< HEAD

    public class ProductsForTypeCastController : ODataController
    {
        private List<Product> _products;

        public ProductsForTypeCastController()
        {
            _products = ApplyQueryOptionTest.ProductApplyForTypeCastTestData;
        }

        [EnableQuery]
        public IQueryable<Product> Get()
        {
            return _products.AsQueryable();
        }
    }
}
=======
>>>>>>> 13688367

    private static IEdmModel GetEdmModel()
    {
        ODataConventionModelBuilder builder = new ODataConventionModelBuilder();
        builder.EntitySet<ApplyCustomer>("Customers");
        return builder.GetEdmModel();
    }

    private class ApplyCustomer
    {
        public int Id { get; set; }
        public string Name { get; set; }
        public string City { get; set; }
    }
}

public class CustomersController : ODataController
{
    private List<Customer> _customers;

    public CustomersController()
    {
        _customers = ApplyQueryOptionTest.CustomerApplyTestData;
    }

    [EnableQuery]
    public IQueryable<Customer> Get()
    {
        return _customers.AsQueryable();
    }
}<|MERGE_RESOLUTION|>--- conflicted
+++ resolved
@@ -1329,229 +1329,11 @@
         Assert.NotNull(queryable);
         var actualCustomers = Assert.IsAssignableFrom<IEnumerable<DynamicTypeWrapper>>(queryable).ToList();
 
-<<<<<<< HEAD
-        //[Fact]
-        //public async Task ApplyToSerializationWorks()
-        //{
-        //    // Arrange
-        //    var model = new ODataModelBuilder()
-        //                    .Add_Order_EntityType()
-        //                    .Add_Customer_EntityType_With_Address()
-        //                    .Add_CustomerOrders_Relationship()
-        //                    .Add_Customer_EntityType_With_CollectionProperties()
-        //                    .Add_Customers_EntitySet()
-        //                    .GetEdmModel();
-
-        //    var controllers = new[] { typeof(MetadataController), typeof(CustomersController) };
-        //    var server = TestServerFactory.Create(controllers, (config) =>
-        //    {
-        //        config.MapODataServiceRoute("odata", "odata", model);
-        //    });
-
-        //    HttpClient client = TestServerFactory.CreateClient(server);
-
-        //    HttpRequestMessage request = new HttpRequestMessage(HttpMethod.Get,
-        //        "http://localhost/odata/Customers?$apply=groupby((Name), aggregate(Id with sum as TotalId))");
-
-        //    // Act
-        //    HttpResponseMessage response = await client.SendAsync(request);
-
-        //    // Assert
-        //    Assert.True(response.IsSuccessStatusCode);
-        //    Assert.NotNull(response);
-        //    var result = await response.Content.ReadAsObject<JObject>();
-        //    var results = result["value"] as JArray;
-        //    Assert.Equal(3, results.Count);
-        //    Assert.Equal("10", results[0]["TotalId"].ToString());
-        //    Assert.Equal("Lowest", results[0]["Name"].ToString());
-        //    Assert.Equal("2", results[1]["TotalId"].ToString());
-        //    Assert.Equal("Highest", results[1]["Name"].ToString());
-        //    Assert.Equal("3", results[2]["TotalId"].ToString());
-        //    Assert.Equal("Middle", results[2]["Name"].ToString());
-        //}
-
-        //[Fact]
-        //public async Task ApplyToSerializationWorksForCompelxTypes()
-        //{
-        //    // Arrange
-        //    var model = new ODataModelBuilder()
-        //                    .Add_Order_EntityType()
-        //                    .Add_Customer_EntityType_With_Address()
-        //                    .Add_CustomerOrders_Relationship()
-        //                    .Add_Customer_EntityType_With_CollectionProperties()
-        //                    .Add_Customers_EntitySet()
-        //                    .GetEdmModel();
-
-        //    var controllers = new[] { typeof(MetadataController), typeof(CustomersController) };
-        //    var server = TestServerFactory.Create(controllers, (config) =>
-        //    {
-        //        config.MapODataServiceRoute("odata", "odata", model);
-        //    });
-
-        //    HttpClient client = TestServerFactory.CreateClient(server);
-
-        //    HttpRequestMessage request = new HttpRequestMessage(HttpMethod.Get,
-        //        "http://localhost/odata/Customers?$apply=groupby((Address/City), aggregate(Id with sum as TotalId))");
-
-        //    // Act
-        //    HttpResponseMessage response = await client.SendAsync(request);
-
-        //    // Assert
-        //    Assert.True(response.IsSuccessStatusCode);
-        //    Assert.NotNull(response);
-        //    var result = await response.Content.ReadAsObject<JObject>();
-        //    var results = result["value"] as JArray;
-        //    Assert.Equal(4, results.Count);
-        //    Assert.Equal("6", results[0]["TotalId"].ToString());
-        //    var address0 = results[0]["Address"] as JObject;
-        //    Assert.Equal("redmond", address0["City"].ToString());
-        //}
-
-        public static List<Product> ProductApplyForTypeCastTestData
-        {
-            get
-            {
-                List<Product> productList = new List<Product>();
-
-                Product p1 = new DerivedProduct
-                {
-                    ProductID = 1,
-                    ProductName = "Product 1",
-                    DerivedProductName = "Product A",
-                    Category = new DerivedCategory
-                    {
-                        CategoryID = 1,
-                        CategoryName = "Category 1",
-                        DerivedCategoryName = "Category A",
-                    },
-                };
-                productList.Add(p1);
-                Product p2 = new DerivedProduct
-                {
-                    ProductID = 2,
-                    ProductName = "Product 1",
-                    DerivedProductName = "Product A",
-                    Category = new DerivedCategory
-                    {
-                        CategoryID = 1,
-                        CategoryName = "Category 1",
-                        DerivedCategoryName = "Category A",
-                    },
-                };
-                productList.Add(p2);
-                Product p3 = new DerivedProduct
-                {
-                    ProductID = 3,
-                    ProductName = "Product 2",
-                    DerivedProductName = "Product B",
-                    Category = new DerivedCategory
-                    {
-                        CategoryID = 2,
-                        CategoryName = "Category 2",
-                        DerivedCategoryName = "Category B",
-                    },
-                };
-                productList.Add(p3);
-
-                return productList;
-            }
-        }
-
-        public static TheoryDataSet<string, List<Dictionary<string, object>>> ProductTestAppliesForTypeCast
-        {
-            get
-            {
-                return new TheoryDataSet<string, List<Dictionary<string, object>>>
-                {
-                    {
-                        "groupby((Microsoft.AspNetCore.OData.Tests.Models.Product/ProductName))",
-                        new List<Dictionary<string, object>>
-                        {
-                            new Dictionary<string, object> {{"ProductName", "Product 1"}},
-                            new Dictionary<string, object> {{"ProductName", "Product 2"}}
-                        }
-                    },
-                    {
-                        "groupby((Microsoft.AspNetCore.OData.Tests.Models.DerivedProduct/DerivedProductName))",
-                        new List<Dictionary<string, object>>
-                        {
-                            new Dictionary<string, object> {{ "DerivedProductName", "Product A"}},
-                            new Dictionary<string, object> {{ "DerivedProductName", "Product B"}}
-                        }
-                    },
-                    {
-                        "groupby((Microsoft.AspNetCore.OData.Tests.Models.DerivedProduct/Category/CategoryName))",
-                        new List<Dictionary<string, object>>
-                        {
-                            new Dictionary<string, object> {{ "Category/CategoryName", "Category 1" } },
-                            new Dictionary<string, object> {{ "Category/CategoryName", "Category 2" } }
-                        }
-                    },
-                    {
-                        "groupby((Microsoft.AspNetCore.OData.Tests.Models.DerivedProduct/Category/Microsoft.AspNetCore.OData.Tests.Models.DerivedCategory/DerivedCategoryName))",
-                        new List<Dictionary<string, object>>
-                        {
-                            new Dictionary<string, object> {{ "Category/DerivedCategoryName", "Category A"}},
-                            new Dictionary<string, object> {{ "Category/DerivedCategoryName", "Category B" } }
-                        }
-                    }
-                };
-            }
-        }
-
-        [Theory]
-        [MemberData(nameof(ProductTestAppliesForTypeCast))]
-        public void ApplyTo_Returns_Correct_Queryable_ForTypeCast(string apply, List<Dictionary<string, object>> aggregation)
-        {
-            // Arrange
-            var model = new ODataModelBuilder()
-                            .Add_Products_EntityType()
-                            .Add_DerivedProducts_EntityType()
-                            .Add_DerivedProducts_EntityType()
-                            .Add_Categories_EntityType()
-                            .Add_DerivedCategories_EntityType()
-                            .Add_Products_EntitySet()
-                            .GetEdmModel();
-            var context = new ODataQueryContext(model, typeof(Product)) { RequestContainer = new MockServiceProvider() };
-            var queryOptionParser = new ODataQueryOptionParser(
-                context.Model,
-                context.ElementType,
-                context.NavigationSource,
-                new Dictionary<string, string> { { "$apply", apply } });
-            var applyOption = new ApplyQueryOption(apply, context, queryOptionParser);
-            IEnumerable<Product> products = ProductApplyForTypeCastTestData;
-
-            // Act
-            IQueryable queryable = applyOption.ApplyTo(products.AsQueryable(), new ODataQuerySettings { HandleNullPropagation = HandleNullPropagationOption.True });
-
-            // Assert
-            Assert.NotNull(queryable);
-            var actualProducts = Assert.IsAssignableFrom<IEnumerable<DynamicTypeWrapper>>(queryable).ToList();
-
-            Assert.Equal(aggregation.Count(), actualProducts.Count());
-
-            var aggEnum = actualProducts.GetEnumerator();
-
-            foreach (var expected in aggregation)
-            {
-                aggEnum.MoveNext();
-                var agg = aggEnum.Current;
-                foreach (var key in expected.Keys)
-                {
-                    object value = GetValue(agg, key);
-                    Assert.Equal(expected[key], value);
-                }
-            }
-        }
-
-        private object GetValue(DynamicTypeWrapper wrapper, string path)
-=======
         Assert.Equal(aggregation.Count(), actualCustomers.Count());
 
         var aggEnum = actualCustomers.GetEnumerator();
 
         foreach (var expected in aggregation)
->>>>>>> 13688367
         {
             aggEnum.MoveNext();
             var agg = aggEnum.Current;
@@ -1752,6 +1534,142 @@
     //    Assert.Equal("redmond", address0["City"].ToString());
     //}
 
+    public static List<Product> ProductApplyForTypeCastTestData
+    {
+        get
+        {
+            List<Product> productList = new List<Product>();
+
+            Product p1 = new DerivedProduct
+            {
+                ProductID = 1,
+                ProductName = "Product 1",
+                DerivedProductName = "Product A",
+                Category = new DerivedCategory
+                {
+                    CategoryID = 1,
+                    CategoryName = "Category 1",
+                    DerivedCategoryName = "Category A",
+                },
+            };
+            productList.Add(p1);
+            Product p2 = new DerivedProduct
+            {
+                ProductID = 2,
+                ProductName = "Product 1",
+                DerivedProductName = "Product A",
+                Category = new DerivedCategory
+                {
+                    CategoryID = 1,
+                    CategoryName = "Category 1",
+                    DerivedCategoryName = "Category A",
+                },
+            };
+            productList.Add(p2);
+            Product p3 = new DerivedProduct
+            {
+                ProductID = 3,
+                ProductName = "Product 2",
+                DerivedProductName = "Product B",
+                Category = new DerivedCategory
+                {
+                    CategoryID = 2,
+                    CategoryName = "Category 2",
+                    DerivedCategoryName = "Category B",
+                },
+            };
+            productList.Add(p3);
+
+            return productList;
+        }
+    }
+
+    public static TheoryDataSet<string, List<Dictionary<string, object>>> ProductTestAppliesForTypeCast
+    {
+        get
+        {
+            return new TheoryDataSet<string, List<Dictionary<string, object>>>
+                {
+                    {
+                        "groupby((Microsoft.AspNetCore.OData.Tests.Models.Product/ProductName))",
+                        new List<Dictionary<string, object>>
+                        {
+                            new Dictionary<string, object> {{"ProductName", "Product 1"}},
+                            new Dictionary<string, object> {{"ProductName", "Product 2"}}
+                        }
+                    },
+                    {
+                        "groupby((Microsoft.AspNetCore.OData.Tests.Models.DerivedProduct/DerivedProductName))",
+                        new List<Dictionary<string, object>>
+                        {
+                            new Dictionary<string, object> {{ "DerivedProductName", "Product A"}},
+                            new Dictionary<string, object> {{ "DerivedProductName", "Product B"}}
+                        }
+                    },
+                    {
+                        "groupby((Microsoft.AspNetCore.OData.Tests.Models.DerivedProduct/Category/CategoryName))",
+                        new List<Dictionary<string, object>>
+                        {
+                            new Dictionary<string, object> {{ "Category/CategoryName", "Category 1" } },
+                            new Dictionary<string, object> {{ "Category/CategoryName", "Category 2" } }
+                        }
+                    },
+                    {
+                        "groupby((Microsoft.AspNetCore.OData.Tests.Models.DerivedProduct/Category/Microsoft.AspNetCore.OData.Tests.Models.DerivedCategory/DerivedCategoryName))",
+                        new List<Dictionary<string, object>>
+                        {
+                            new Dictionary<string, object> {{ "Category/DerivedCategoryName", "Category A"}},
+                            new Dictionary<string, object> {{ "Category/DerivedCategoryName", "Category B" } }
+                        }
+                    }
+                };
+        }
+    }
+
+    [Theory]
+    [MemberData(nameof(ProductTestAppliesForTypeCast))]
+    public void ApplyTo_Returns_Correct_Queryable_ForTypeCast(string apply, List<Dictionary<string, object>> aggregation)
+    {
+        // Arrange
+        var model = new ODataModelBuilder()
+                        .Add_Products_EntityType()
+                        .Add_DerivedProducts_EntityType()
+                        .Add_DerivedProducts_EntityType()
+                        .Add_Categories_EntityType()
+                        .Add_DerivedCategories_EntityType()
+                        .Add_Products_EntitySet()
+                        .GetEdmModel();
+        var context = new ODataQueryContext(model, typeof(Product)) { RequestContainer = new MockServiceProvider() };
+        var queryOptionParser = new ODataQueryOptionParser(
+            context.Model,
+            context.ElementType,
+            context.NavigationSource,
+            new Dictionary<string, string> { { "$apply", apply } });
+        var applyOption = new ApplyQueryOption(apply, context, queryOptionParser);
+        IEnumerable<Product> products = ProductApplyForTypeCastTestData;
+
+        // Act
+        IQueryable queryable = applyOption.ApplyTo(products.AsQueryable(), new ODataQuerySettings { HandleNullPropagation = HandleNullPropagationOption.True });
+
+        // Assert
+        Assert.NotNull(queryable);
+        var actualProducts = Assert.IsAssignableFrom<IEnumerable<DynamicTypeWrapper>>(queryable).ToList();
+
+        Assert.Equal(aggregation.Count(), actualProducts.Count());
+
+        var aggEnum = actualProducts.GetEnumerator();
+
+        foreach (var expected in aggregation)
+        {
+            aggEnum.MoveNext();
+            var agg = aggEnum.Current;
+            foreach (var key in expected.Keys)
+            {
+                object value = GetValue(agg, key);
+                Assert.Equal(expected[key], value);
+            }
+        }
+    }
 
     private object GetValue(DynamicTypeWrapper wrapper, string path)
     {
@@ -1770,26 +1688,6 @@
         Assert.False(true, "Property " + path + " not found");
         return null;
     }
-<<<<<<< HEAD
-
-    public class ProductsForTypeCastController : ODataController
-    {
-        private List<Product> _products;
-
-        public ProductsForTypeCastController()
-        {
-            _products = ApplyQueryOptionTest.ProductApplyForTypeCastTestData;
-        }
-
-        [EnableQuery]
-        public IQueryable<Product> Get()
-        {
-            return _products.AsQueryable();
-        }
-    }
-}
-=======
->>>>>>> 13688367
 
     private static IEdmModel GetEdmModel()
     {
