//-----------------------------------------------------------------------------
// <copyright file="ApplyQueryOptionTest.cs" company=".NET Foundation">
//      Copyright (c) .NET Foundation and Contributors. All rights reserved.
//      See License.txt in the project root for license information.
// </copyright>
//------------------------------------------------------------------------------

using System;
using System.Collections.Generic;
using System.Linq;
using Microsoft.AspNetCore.OData.Query;
using Microsoft.AspNetCore.OData.Query.Wrapper;
using Microsoft.AspNetCore.OData.Routing.Controllers;
using Microsoft.AspNetCore.OData.TestCommon;
using Microsoft.AspNetCore.OData.Tests.Commons;
using Microsoft.AspNetCore.OData.Tests.Extensions;
using Microsoft.AspNetCore.OData.Tests.Models;
using Microsoft.OData.Edm;
using Microsoft.OData.ModelBuilder;
using Microsoft.OData.UriParser;
using Moq;
using Xunit;

namespace Microsoft.AspNetCore.OData.Tests.Query;

public class ApplyQueryOptionTest
{
    private static IEdmModel _model = GetEdmModel();

    [Fact]
    public void CtorApplyQueryOption_ThrowsArgumentNull_ForInputParameter()
    {
        // Arrange & Act & Assert
        ExceptionAssert.ThrowsArgumentNullOrEmpty(() => new ApplyQueryOption(null, null, null), "rawValue");
        ExceptionAssert.ThrowsArgumentNullOrEmpty(() => new ApplyQueryOption(string.Empty, null, null), "rawValue");

        // Arrange & Act & Assert
        ExceptionAssert.ThrowsArgumentNull(() => new ApplyQueryOption("groupby", null, null), "context");

        // Arrange & Act & Assert
        ODataQueryContext context = new ODataQueryContext(EdmCoreModel.Instance, typeof(int));
        ExceptionAssert.ThrowsArgumentNull(() => new ApplyQueryOption("groupby", context, null), "queryOptionParser");
    }

    [Fact]
    public void ApplyToApplyQueryOption_ThrowsArgumentNull_ForInputParameter()
    {
        // Arrange
        IEdmType type = EdmCoreModel.Instance.GetString(false).Definition;
        ODataQueryContext context = new ODataQueryContext(EdmCoreModel.Instance, type);
        ApplyQueryOption apply = new ApplyQueryOption("groupby", context);

        // Arrange & Act & Assert
        ExceptionAssert.ThrowsArgumentNull(() => apply.ApplyTo(null, null), "query");

        // Arrange & Act & Assert
        Mock<IQueryable> queryable = new Mock<IQueryable>();
        ExceptionAssert.ThrowsArgumentNull(() => apply.ApplyTo(queryable.Object, null), "querySettings");

        // Arrange & Act & Assert
        ExceptionAssert.Throws<NotSupportedException>(() => apply.ApplyTo(queryable.Object, new ODataQuerySettings()),
            "The query option is not bound to any CLR type. 'ApplyTo' is only supported with a query option bound to a CLR type.");

        // Arrange & Act & Assert
        context = new ODataQueryContext(EdmCoreModel.Instance, typeof(int));
        apply = new ApplyQueryOption("groupby", context);
        queryable.Setup(q => q.Provider).Returns(new System.Data.Linq.MyQueryProvider());
        ExceptionAssert.Throws<NotSupportedException>(() => apply.ApplyTo(queryable.Object, new ODataQuerySettings()),
            "$apply query options not supported for LINQ to SQL providers.");
    }

    // Legal apply queries usable against CustomerApplyTestData.
    // Tuple is: apply, expected number
    public static TheoryDataSet<string, List<Dictionary<string, object>>> CustomerTestApplies
    {
        get
        {
            return new TheoryDataSet<string, List<Dictionary<string, object>>>
            {
                {
                    "aggregate($count as Count)",
                    new List<Dictionary<string, object>>
                    {
                        new Dictionary<string, object> { { "Count", 5L} }
                    }
                },
                {
                    "aggregate(Id with sum as Id)",
                    new List<Dictionary<string, object>>
                    {
                        new Dictionary<string, object> { { "Id", 15} }
                    }
                },
                {
                    "aggregate(cast(Id, Edm.Int64) with sum as Id)",
                    new List<Dictionary<string, object>>
                    {
                        new Dictionary<string, object> { { "Id", 15L} }
                    }
                },
                {
                    "aggregate(SharePrice with sum as SharePrice)",
                    new List<Dictionary<string, object>>
                    {
                        new Dictionary<string, object> { { "SharePrice", 22.5M} }
                    }
                },
                {
                    "aggregate(SharePrice with min as SharePrice)",
                    new List<Dictionary<string, object>>
                    {
                        new Dictionary<string, object> { { "SharePrice", 2.5M} }
                    }
                },
                 {
                    "aggregate(SharePrice with max as SharePrice)",
                    new List<Dictionary<string, object>>
                    {
                        new Dictionary<string, object> { { "SharePrice", 10M} }
                    }
                },
                {
                    "aggregate(SharePrice with average as SharePrice)",
                    new List<Dictionary<string, object>>
                    {
                        new Dictionary<string, object> { { "SharePrice", 7.5M} }
                    }
                },
                {
                    "aggregate(Id with sum as Total, SharePrice with countdistinct as SharePriceDistinctCount)",
                    new List<Dictionary<string, object>>
                    {
                        new Dictionary<string, object> { { "SharePriceDistinctCount", 3L}, { "Total", 15} }
                    }
                },
                {
                    "groupby((Name))",
                    new List<Dictionary<string, object>>
                    {
                        new Dictionary<string, object> { { "Name", "Lowest"} },
                        new Dictionary<string, object> { { "Name", "Highest"} },
                        new Dictionary<string, object> { { "Name", "Middle"} }
                    }
                },
                {
                    "groupby((Name), aggregate(Id with sum as Total))",
                    new List<Dictionary<string, object>>
                    {
                        new Dictionary<string, object> { { "Name", "Lowest"}, { "Total", 10} },
                        new Dictionary<string, object> { { "Name", "Highest"}, { "Total", 2} },
                        new Dictionary<string, object> { { "Name", "Middle"}, { "Total", 3 } }
                    }
                },
                {
                    "groupby((Name), aggregate($count as Count))",
                    new List<Dictionary<string, object>>
                    {
                        new Dictionary<string, object> { { "Name", "Lowest"}, { "Count", 3L} },
                        new Dictionary<string, object> { { "Name", "Highest"}, { "Count", 1L} },
                        new Dictionary<string, object> { { "Name", "Middle"}, { "Count", 1L} }
                    }
                },
                {
                    "filter(Name eq 'Lowest')/groupby((Name))",
                    new List<Dictionary<string, object>>
                    {
                        new Dictionary<string, object> { { "Name", "Lowest"} }
                    }
                },
                 /* TODO: Sam XU enable this test case when we refactor aggregationBinder with FilterBinder
                {
                    "groupby((Name), aggregate(Id with sum as Total))/filter(Total eq 3)",
                    new List<Dictionary<string, object>>
                    {
                        new Dictionary<string, object> { { "Name", "Middle"}, { "Total", 3 } }
                    }
                },
                {
                    "groupby((Name))/filter(Name eq 'Lowest')",
                    new List<Dictionary<string, object>>
                    {
                        new Dictionary<string, object> { { "Name", "Lowest"} }
                    }
                },
                */
                {
                    "groupby((Address/City))",
                    new List<Dictionary<string, object>>
                    {
                        new Dictionary<string, object> { { "Address/City", "redmond"} },
                        new Dictionary<string, object> { { "Address/City", "seattle"} },
                        new Dictionary<string, object> { { "Address/City", "hobart"} },
                        new Dictionary<string, object> { { "Address/City", null} },
                    }
                },
                {
                    "groupby((Address/City, Address/State))",
                    new List<Dictionary<string, object>>
                    {
                        new Dictionary<string, object> { { "Address/City", "redmond"}, { "Address/State", "WA"} },
                        new Dictionary<string, object> { { "Address/City", "seattle"}, { "Address/State", "WA"} },
                        new Dictionary<string, object> { { "Address/City", "hobart"}, { "Address/State", null} },
                        new Dictionary<string, object> { { "Address/City", null}, { "Address/State", null} },
                    }
                },
                {
                    "groupby((Address/City, Address/State))/groupby((Address/State), aggregate(Address/City with max as MaxCity))",
                    new List<Dictionary<string, object>>
                    {
                        new Dictionary<string, object> { { "MaxCity", "seattle"}, { "Address/State", "WA"} },
                        new Dictionary<string, object> { { "MaxCity", "hobart"}, { "Address/State", null} },
                    }
                },
                {
                    "groupby((Address/State), aggregate(Address/City with max as MaxCity))",
                    new List<Dictionary<string, object>>
                    {
                        new Dictionary<string, object> { { "MaxCity", "seattle"}, { "Address/State", "WA"} },
                        new Dictionary<string, object> { { "MaxCity", "hobart"}, { "Address/State", null} },
                    }
                },
                {
                    "groupby((Address/State), aggregate(startswith(Address/City, 's') with max as MaxCity))",
                    new List<Dictionary<string, object>>
                    {
                        new Dictionary<string, object> { { "MaxCity", true}, { "Address/State", "WA"} },
                        new Dictionary<string, object> { { "MaxCity", false}, { "Address/State", null} },
                    }
                },
                {
                    "groupby((Address/State), aggregate(endswith(Address/City, 't') with max as MaxCity))",
                    new List<Dictionary<string, object>>
                    {
                        new Dictionary<string, object> { { "MaxCity", false}, { "Address/State", "WA"} },
                        new Dictionary<string, object> { { "MaxCity", true}, { "Address/State", null} },
                    }
                },
                {
                    "groupby((Address/State), aggregate(contains(Address/City, 'o') with max as MaxCity))",
                    new List<Dictionary<string, object>>
                    {
                        new Dictionary<string, object> { { "MaxCity", true}, { "Address/State", "WA"} },
                        new Dictionary<string, object> { { "MaxCity", true}, { "Address/State", null} },
                    }
                },
                {
                    "groupby((Address/State), aggregate(length(Address/City) with max as MaxCity))",
                    new List<Dictionary<string, object>>
                    {
                        new Dictionary<string, object> { { "MaxCity", 7}, { "Address/State", "WA"} },
                        new Dictionary<string, object> { { "MaxCity", 6}, { "Address/State", null} },
                    }
                },
                {
                    "aggregate(year(StartDate) with max as MaxYear, year(StartDate) with min as MinYear)",
                    new List<Dictionary<string, object>>
                    {
                        new Dictionary<string, object> { { "MaxYear", 2018}, { "MinYear", 2016} },
                    }
                },
                {
                    "aggregate(month(StartDate) with max as MaxMonth, month(StartDate) with min as MinMonth)",
                    new List<Dictionary<string, object>>
                    {
                        new Dictionary<string, object> { { "MaxMonth", 5}, { "MinMonth", 1} },
                    }
                },
                {
                    "aggregate(day(StartDate) with max as MaxDay, day(StartDate) with min as MinDay)",
                    new List<Dictionary<string, object>>
                    {
                        new Dictionary<string, object> { { "MaxDay", 7}, { "MinDay", 1} },
                    }
                },
                {
                    "aggregate(hour(StartDate) with max as MaxHour, hour(StartDate) with min as MinHour)",
                    new List<Dictionary<string, object>>
                    {
                        new Dictionary<string, object> { { "MaxHour", 5 }, { "MinHour", 1} },
                    }
                },
                {
                    "aggregate(minute(StartDate) with max as MaxMinute, minute(StartDate) with min as MinMinute)",
                    new List<Dictionary<string, object>>
                    {
                        new Dictionary<string, object> { { "MaxMinute", 6}, { "MinMinute", 2} },
                    }
                },
                {
                    "aggregate(second(StartDate) with max as MaxSecond, second(StartDate) with min as MinSecond)",
                    new List<Dictionary<string, object>>
                    {
                        new Dictionary<string, object> { { "MaxSecond", 7}, { "MinSecond", 3} },
                    }
                },
                {
                    "groupby((Address/State), aggregate(concat(Address/City,Address/State) with max as MaxCity))",
                    new List<Dictionary<string, object>>
                    {
                        new Dictionary<string, object> { { "MaxCity", "seattleWA"}, { "Address/State", "WA"} },
                        new Dictionary<string, object> { { "MaxCity", null}, { "Address/State", null} },
                    }
                },
                {
                    "groupby((Address/State), aggregate(Address/City with max as MaxCity, Address/City with min as MinCity))",
                    new List<Dictionary<string, object>>
                    {
                        new Dictionary<string, object> { { "MaxCity", "seattle"}, { "MinCity", "redmond"}, { "Address/State", "WA"} },
                        new Dictionary<string, object> { { "MaxCity", "hobart"}, { "MinCity", "hobart" }, { "Address/State", null} },
                    }
                },
                {
                    "groupby((Address/State), aggregate(Address/City with max as MaxCity, Id mul Id with sum as Id))",
                    new List<Dictionary<string, object>>
                    {
                        new Dictionary<string, object> { { "MaxCity", "seattle"}, { "Id", 30}, { "Address/State", "WA"} },
                        new Dictionary<string, object> { { "MaxCity", "hobart"}, { "Id", 25 }, { "Address/State", null} },
                    }
                },
                {
                    "groupby((Address/State), aggregate(Id mul Id with sum as Id))",
                    new List<Dictionary<string, object>>
                    {
                        new Dictionary<string, object> { { "Id", 30}, { "Address/State", "WA"} },
                        new Dictionary<string, object> { { "Id", 25}, { "Address/State", null} },
                    }
                },
                {
                    "filter(Company/CEO/EmployeeName eq 'john')/groupby((Company/CEO/EmployeeName))",
                    new List<Dictionary<string, object>>
                    {
                        new Dictionary<string, object> {{ "Company/CEO/EmployeeName", "john"} }
                    }
                },
                /* TODO: Sam XU enable this test case when we refactor aggregationBinder with FilterBinder
                {
                    "groupby((Company/CEO/EmployeeName))/filter(Company/CEO/EmployeeName eq 'john')",
                    new List<Dictionary<string, object>>
                    {
                        new Dictionary<string, object> {{ "Company/CEO/EmployeeName", "john"} }
                    }
                },
                */
                {
                    "groupby((Name, Company/CEO/EmployeeName))",
                    new List<Dictionary<string, object>>
                    {
                        new Dictionary<string, object> { { "Name", "Lowest"}, { "Company/CEO/EmployeeName", "john" } },
                        new Dictionary<string, object> { { "Name", "Highest"}, { "Company/CEO/EmployeeName", "tom" } },
                        new Dictionary<string, object> { { "Name", "Middle"}, { "Company/CEO/EmployeeName", "john" } },
                        new Dictionary<string, object> { { "Name", "Lowest"}, { "Company/CEO/EmployeeName", "alex" } },
                        new Dictionary<string, object> { { "Name", "Lowest"}, { "Company/CEO/EmployeeName", null } }
                    }
                },
                {
                    "groupby((Address/City, Company/CEO/EmployeeName))",
                    new List<Dictionary<string, object>>
                    {
                        new Dictionary<string, object> { { "Address/City", "redmond"}, { "Company/CEO/EmployeeName", "john" } },
                        new Dictionary<string, object> { { "Address/City", "seattle"}, { "Company/CEO/EmployeeName", "tom" } },
                        new Dictionary<string, object> { { "Address/City", "hobart"}, { "Company/CEO/EmployeeName", "john" } },
                        new Dictionary<string, object> { { "Address/City", null}, { "Company/CEO/EmployeeName", "alex" } },
                        new Dictionary<string, object> { { "Address/City", "redmond"}, { "Company/CEO/EmployeeName", null } }
                    }
                },
                {
                    "groupby((Company/CEO/HomeAddress/City))",
                    new List<Dictionary<string, object>>
                    {
                        new Dictionary<string, object> { { "Company/CEO/HomeAddress/City", "redmond"} },
                        new Dictionary<string, object> { { "Company/CEO/HomeAddress/City", "seattle"} },
                        new Dictionary<string, object> { { "Company/CEO/HomeAddress/City", "hobart"} },
                        new Dictionary<string, object> { { "Company/CEO/HomeAddress/City", null} },
                    }
                },
                {
                    "groupby((Company/CEO/HomeAddress/City, Company/CEO/HomeAddress/State))",
                    new List<Dictionary<string, object>>
                    {
                        new Dictionary<string, object> { { "Company/CEO/HomeAddress/City", "redmond"}, { "Company/CEO/HomeAddress/State", "WA"} },
                        new Dictionary<string, object> { { "Company/CEO/HomeAddress/City", "seattle"}, { "Company/CEO/HomeAddress/State", "WA"} },
                        new Dictionary<string, object> { { "Company/CEO/HomeAddress/City", "hobart"}, { "Company/CEO/HomeAddress/State", null} },
                        new Dictionary<string, object> { { "Company/CEO/HomeAddress/City", null}, { "Company/CEO/HomeAddress/State", null} },
                    }
                },
                {
                    "groupby((Company/CEO/HomeAddress/City, Company/CEO/HomeAddress/State))/groupby((Company/CEO/HomeAddress/State), aggregate(Company/CEO/HomeAddress/City with max as MaxCity))",
                    new List<Dictionary<string, object>>
                    {
                        new Dictionary<string, object> { { "MaxCity", "seattle"}, { "Company/CEO/HomeAddress/State", "WA"} },
                        new Dictionary<string, object> { { "MaxCity", "hobart"}, { "Company/CEO/HomeAddress/State", null} },
                    }
                },
                {
                    "groupby((Company/CEO/EmployeeName))",
                    new List<Dictionary<string, object>>
                    {
                        new Dictionary<string, object> {{ "Company/CEO/EmployeeName", "john"} },
                        new Dictionary<string, object> {{ "Company/CEO/EmployeeName", "tom"} },
                        new Dictionary<string, object> {{ "Company/CEO/EmployeeName", "alex"} },
                        new Dictionary<string, object> {{ "Company/CEO/EmployeeName", null} }
                    }
                },
                {
                    "groupby((Company/CEO/EmployeeName, Company/CEO/BaseSalary))",
                    new List<Dictionary<string, object>>
                    {
                        new Dictionary<string, object> {{ "Company/CEO/EmployeeName", "john"}, { "Company/CEO/BaseSalary", 20M} },
                        new Dictionary<string, object> {{ "Company/CEO/EmployeeName", "tom"}, { "Company/CEO/BaseSalary", 20M} },
                        new Dictionary<string, object> {{ "Company/CEO/EmployeeName", "alex"}, { "Company/CEO/BaseSalary", 0M} },
                        new Dictionary<string, object> {{ "Company/CEO/EmployeeName", null}, { "Company/CEO/BaseSalary", null} }
                    }
                },
                {
                    "groupby((Company/CEO/EmployeeName, Company/CEO/BaseSalary))/groupby((Company/CEO/BaseSalary), aggregate(Company/CEO/EmployeeName with max as MaxEmployeeName))",
                    new List<Dictionary<string, object>>
                    {
                        new Dictionary<string, object> {{ "MaxEmployeeName", "tom"}, { "Company/CEO/BaseSalary", 20M} },
                        new Dictionary<string, object> {{ "MaxEmployeeName", "alex"}, { "Company/CEO/BaseSalary", 0M} },
                        new Dictionary<string, object> {{ "MaxEmployeeName", null}, { "Company/CEO/BaseSalary", null} }
                    }
                },
                {
                    "groupby((Company/CEO/EmployeeName, Company/CEO/BaseSalary))/groupby((Company/CEO/EmployeeName), aggregate(Company/CEO/BaseSalary with average as AverageBaseSalary))",
                    new List<Dictionary<string, object>>
                    {
                        new Dictionary<string, object> {{ "AverageBaseSalary", 20M }, { "Company/CEO/EmployeeName", "john"} },
                        new Dictionary<string, object> {{ "AverageBaseSalary", 20M }, { "Company/CEO/EmployeeName", "tom"} },
                        new Dictionary<string, object> {{ "AverageBaseSalary", 0M }, { "Company/CEO/EmployeeName", "alex"} },
                        new Dictionary<string, object> {{ "AverageBaseSalary", null }, { "Company/CEO/EmployeeName", null} }
                    }
                },
                {
                    "aggregate(Id mul Id with sum as Id)",
                    new List<Dictionary<string, object>>
                    {
                        new Dictionary<string, object> { { "Id", 55} }
                    }
                },
                {
                    // Note SharePrice and Id have different type
                    "aggregate(SharePrice mul Id with sum as Result)",
                    new List<Dictionary<string, object>>
                    {
                        new Dictionary<string, object> { { "Result", 65.0M} }
                    }
                },
                {
                    "groupby((Website))",
                    new List<Dictionary<string, object>>
                    {
                        new Dictionary<string, object> { { "Website", null} },
                    }
                },
                {
                    "aggregate(IntProp with max as MaxIntProp)",
                    new List<Dictionary<string, object>>
                    {
                        new Dictionary<string, object> { { "MaxIntProp", 2} }
                    }
                },
                {
                    "aggregate(IntProp with min as MinIntProp)",
                    new List<Dictionary<string, object>>
                    {
                        new Dictionary<string, object> { { "MinIntProp", 1} }
                    }
                },
                {
                    "aggregate(IntProp with countdistinct as DistinctIntProp)",
                    new List<Dictionary<string, object>>
                    {
                        new Dictionary<string, object> { { "DistinctIntProp", 3L} }
                    }
                },
                {
                    "aggregate(IntProp with sum as TotalIntProp)",
                    new List<Dictionary<string, object>>
                    {
                        new Dictionary<string, object> { { "TotalIntProp", 3M} }
                    }
                },
                {
                    "aggregate(IntProp with average as TotalIntProp)",
                    new List<Dictionary<string, object>>
                    {
                        new Dictionary<string, object> { { "TotalIntProp", 1.5M} }
                    }
                },
                {
                    "aggregate(MixedProp with sum as TotalMixedProp)",
                    new List<Dictionary<string, object>>
                    {
                        new Dictionary<string, object> { { "TotalMixedProp", 1M} }
                    }
                },
                {
                    "groupby((StringProp), aggregate(IntProp with min as MinIntProp))",
                    new List<Dictionary<string, object>>
                    {
                        new Dictionary<string, object> { { "StringProp", "Test1" }, { "MinIntProp", 1} },
                        new Dictionary<string, object> { { "StringProp", "Test2" }, { "MinIntProp", 2} },
                        new Dictionary<string, object> { { "StringProp", "Test3" }, { "MinIntProp", null} },
                        new Dictionary<string, object> { { "StringProp", null }, { "MinIntProp", null} },
                    }
                },
                {
                    "groupby((StringProp), aggregate(IntProp with min as MinIntProp))/groupby((StringProp))",
                    new List<Dictionary<string, object>>
                    {
                        new Dictionary<string, object> { { "StringProp", "Test1" } },
                        new Dictionary<string, object> { { "StringProp", "Test2" } },
                        new Dictionary<string, object> { { "StringProp", "Test3" } },
                        new Dictionary<string, object> { { "StringProp", null } },
                    }
                },
                {
                    "aggregate($count as Count)/compute(Count add Count as DoubleCount)",
                    new List<Dictionary<string, object>>
                    {
                        new Dictionary<string, object> { { "Count", 5L}, { "DoubleCount", 10L } }
                    }
                },
                /* TODO: Sam XU enable this test case when we refactor aggregationBinder with FilterBinder
                {
                    "groupby((Name), aggregate(Id with sum as Total))/compute(Total add Total as DoubleTotal, length(Name) as NameLen)",
                    new List<Dictionary<string, object>>
                    {
                        new Dictionary<string, object> { { "Name", "Lowest"},  { "Total", 10}, { "DoubleTotal", 20}, { "NameLen", 6},},
                        new Dictionary<string, object> { { "Name", "Highest"}, { "Total", 2} , { "DoubleTotal", 4} , { "NameLen", 7} ,},
                        new Dictionary<string, object> { { "Name", "Middle"},  { "Total", 3 }, { "DoubleTotal", 6 }, { "NameLen", 6 }, }
                    }
                },
                */
                {
                    "compute(length(Name) as NameLen)",
                    new List<Dictionary<string, object>>
                    {
                        new Dictionary<string, object> { { "Name", "Lowest" },  { "NameLen", 6}, { "Id", 1},},
                        new Dictionary<string, object> { { "Name", "Highest"},  { "NameLen", 7}, { "Id", 2},},
                        new Dictionary<string, object> { { "Name", "Middle" },  { "NameLen", 6}, { "Id", 3},},
                        new Dictionary<string, object> { { "Name", "Lowest" },  { "NameLen", 6}, { "Id", 4},},
                        new Dictionary<string, object> { { "Name", "Lowest" },  { "NameLen", 6}, { "Id", 5},},
                    }
                },
                {
                    "compute(length(ShareSymbol) as NameLen)",
                    new List<Dictionary<string, object>>
                    {
                        new Dictionary<string, object> { { "Name", "Lowest" },  { "NameLen", null}, { "Id", 1},},
                        new Dictionary<string, object> { { "Name", "Highest"},  { "NameLen", null}, { "Id", 2},},
                        new Dictionary<string, object> { { "Name", "Middle" },  { "NameLen", null}, { "Id", 3},},
                        new Dictionary<string, object> { { "Name", "Lowest" },  { "NameLen", null}, { "Id", 4},},
                        new Dictionary<string, object> { { "Name", "Lowest" },  { "NameLen", null}, { "Id", 5},},
                    }
                },
                {
                    "compute(length(Name) as NameLen)/aggregate(NameLen with sum as TotalLen)",
                    new List<Dictionary<string, object>>
                    {
                        new Dictionary<string, object> { { "TotalLen", 31} }
                    }
                },
                {
                    "compute(length(Name) as NameLen)/aggregate(NameLen add Id with sum as TotalLen)",
                    new List<Dictionary<string, object>>
                    {
                        new Dictionary<string, object> { { "TotalLen", 46} }
                    }
                },
                {
                    "compute(length(Name) as NameLen)/groupby((Name),aggregate(Id with sum as Total, NameLen with max as MaxNameLen))",
                    new List<Dictionary<string, object>>
                    {
                        new Dictionary<string, object> { { "Name", "Lowest"},  { "Total", 10},  { "MaxNameLen", 6},},
                        new Dictionary<string, object> { { "Name", "Highest"}, { "Total", 2} ,  { "MaxNameLen", 7} ,},
                        new Dictionary<string, object> { { "Name", "Middle"},  { "Total", 3 },  { "MaxNameLen", 6 }, }
                    }
                },
                {
                    "compute(length(Name) as NameLen)/groupby((NameLen),aggregate(Id with sum as Total))",
                    new List<Dictionary<string, object>>
                    {
                        new Dictionary<string, object> { { "Total", 13},  { "NameLen", 6},},
                        new Dictionary<string, object> { { "Total", 2} ,  { "NameLen", 7} ,},
                    }
                },
                {
                    "groupby((Address/State), aggregate(Address/City with max as MaxCity, Address/City with min as MinCity))/compute(length(MaxCity) as MaxCityLen)",
                    new List<Dictionary<string, object>>
                    {
                        new Dictionary<string, object> { { "MaxCity", "seattle"}, { "MinCity", "redmond"}, { "Address/State", "WA"}, {"MaxCityLen", 7 } },
                        new Dictionary<string, object> { { "MaxCity", "hobart"}, { "MinCity", "hobart" }, { "Address/State", null}, {"MaxCityLen", 6 } },
                    }
                },
                {
                    "compute(length(Address/City) as CityLength)/groupby((Address/State), aggregate(Address/City with max as MaxCity, Address/City with min as MinCity, CityLength with max as MaxCityLen))",
                    new List<Dictionary<string, object>>
                    {
                        new Dictionary<string, object> { { "MaxCity", "seattle"}, { "MinCity", "redmond"}, { "Address/State", "WA"}, {"MaxCityLen", 7 } },
                        new Dictionary<string, object> { { "MaxCity", "hobart"}, { "MinCity", "hobart" }, { "Address/State", null}, {"MaxCityLen", 6 } },
                    }
                },
            };
        }
    }

    public static TheoryDataSet<string, List<Dictionary<string, object>>> CustomerTestAppliesMixedWithOthers
    {
        get
        {
            return new TheoryDataSet<string, List<Dictionary<string, object>>>
            {
                {
                    "$apply=groupby((Name), aggregate(Id with sum as Total))&$filter=Total eq 3",
                    new List<Dictionary<string, object>>
                    {
                        new Dictionary<string, object> {{"Name", "Middle"}, {"Total", 3}}
                    }
                },
                {
                    "$apply=groupby((Name), aggregate(Id with sum as Total))&$orderby=Name",
                    new List<Dictionary<string, object>>
                    {
                        new Dictionary<string, object> {{"Name", "Highest"}, {"Total", 2}},
                        new Dictionary<string, object> {{"Name", "Lowest"}, {"Total", 10}},
                        new Dictionary<string, object> {{"Name", "Middle"}, {"Total", 3}},
                    }
                },
                {
                    "$apply=groupby((Name))&$orderby=Name",
                    new List<Dictionary<string, object>>
                    {
                        new Dictionary<string, object> {{"Name", "Highest"}},
                        new Dictionary<string, object> {{"Name", "Lowest"}},
                        new Dictionary<string, object> {{"Name", "Middle"}},
                    }
                },
                {
                    "$apply=groupby((Name), aggregate(Id with sum as Total, Id with sum as Total2))&$orderby=Total",
                    new List<Dictionary<string, object>>
                    {
                        new Dictionary<string, object> {{"Name", "Highest"}, {"Total", 2}},
                        new Dictionary<string, object> {{"Name", "Middle"}, {"Total", 3}},
                        new Dictionary<string, object> {{"Name", "Lowest"}, {"Total", 10}},
                    }
                },
                {
                    "$apply=groupby((Name), aggregate(Id with sum as Total, Id with sum as Total2))&$orderby=Total, Total2",
                    new List<Dictionary<string, object>>
                    {
                        new Dictionary<string, object> {{"Name", "Highest"}, {"Total", 2}},
                        new Dictionary<string, object> {{"Name", "Middle"}, {"Total", 3}},
                        new Dictionary<string, object> {{"Name", "Lowest"}, {"Total", 10}},
                    }
                },
                {
                    "$apply=groupby((Name), aggregate(Id with sum as Total))&$orderby=Name, Total",
                    new List<Dictionary<string, object>>
                    {
                        new Dictionary<string, object> {{"Name", "Highest"}, {"Total", 2}},
                        new Dictionary<string, object> {{"Name", "Lowest"}, {"Total", 10}},
                        new Dictionary<string, object> {{"Name", "Middle"}, {"Total", 3}},
                    }
                },
                {
                    "$apply=groupby((Address/City))&$orderby=Address/City",
                    new List<Dictionary<string, object>>
                    {
                        new Dictionary<string, object> {{"Address/City", null}},
                        new Dictionary<string, object> {{"Address/City", "hobart"}},
                        new Dictionary<string, object> {{"Address/City", "redmond"}},
                        new Dictionary<string, object> {{"Address/City", "seattle"}},
                    }
                },
                {
                    "$apply=groupby((Address/City))&$filter=Address/City eq 'redmond'&$orderby=Address/City",
                    new List<Dictionary<string, object>>
                    {
                        new Dictionary<string, object> {{"Address/City", "redmond"}},
                    }
                },
                {
                    "$apply=groupby((Address/City, Address/State))&$filter=Address/State eq 'WA'&$orderby=Address/City",
                    new List<Dictionary<string, object>>
                    {
                        new Dictionary<string, object> {{"Address/City", "redmond"}, {"Address/State", "WA"}},
                        new Dictionary<string, object> {{"Address/City", "seattle"}, {"Address/State", "WA"}},
                    }
                },
                {
                    "$apply=groupby((Address/City, Address/State))&$orderby=Address/State desc, Address/City",
                    new List<Dictionary<string, object>>
                    {
                        new Dictionary<string, object> {{"Address/City", "redmond"}, {"Address/State", "WA"}},
                        new Dictionary<string, object> {{"Address/City", "seattle"}, {"Address/State", "WA"}},
                        new Dictionary<string, object> {{"Address/City", null}, {"Address/State", null}},
                        new Dictionary<string, object> {{"Address/City", "hobart"}, {"Address/State", null}},
                    }
                },
                {
                    "$apply=groupby((Address/City))&$filter=Address/City eq 'redmond'",
                    new List<Dictionary<string, object>>
                    {
                        new Dictionary<string, object> {{"Address/City", "redmond"}},
                    }
                },
                {
                    "$apply=groupby((Company/CEO/HomeAddress/City))&$orderby=Company/CEO/HomeAddress/City",
                    new List<Dictionary<string, object>>
                    {
                        new Dictionary<string, object> {{"Company/CEO/HomeAddress/City", null}},
                        new Dictionary<string, object> {{"Company/CEO/HomeAddress/City", "hobart"}},
                        new Dictionary<string, object> {{"Company/CEO/HomeAddress/City", "redmond"}},
                        new Dictionary<string, object> {{"Company/CEO/HomeAddress/City", "seattle"}},
                    }
                },
                {
                    "$apply=groupby((Company/CEO/HomeAddress/City))&$filter=Company/CEO/HomeAddress/City eq 'redmond'&$orderby=Company/CEO/HomeAddress/City",
                    new List<Dictionary<string, object>>
                    {
                        new Dictionary<string, object> {{"Company/CEO/HomeAddress/City", "redmond"}},
                    }
                },
                {
                    "$apply=groupby((Company/CEO/HomeAddress/City, Company/CEO/HomeAddress/State))&$filter=Company/CEO/HomeAddress/State eq 'WA'&$orderby=Company/CEO/HomeAddress/City",
                    new List<Dictionary<string, object>>
                    {
                        new Dictionary<string, object> {{"Company/CEO/HomeAddress/City", "redmond"}, {"Company/CEO/HomeAddress/State", "WA"}},
                        new Dictionary<string, object> {{"Company/CEO/HomeAddress/City", "seattle"}, {"Company/CEO/HomeAddress/State", "WA"}},
                    }
                },
                {
                    "$apply=groupby((Company/CEO/HomeAddress/City, Company/CEO/HomeAddress/State))&$orderby=Company/CEO/HomeAddress/State desc, Company/CEO/HomeAddress/City",
                    new List<Dictionary<string, object>>
                    {
                        new Dictionary<string, object> {{"Company/CEO/HomeAddress/City", "redmond"}, {"Company/CEO/HomeAddress/State", "WA"}},
                        new Dictionary<string, object> {{"Company/CEO/HomeAddress/City", "seattle"}, {"Company/CEO/HomeAddress/State", "WA"}},
                        new Dictionary<string, object> {{"Company/CEO/HomeAddress/City", null}, {"Company/CEO/HomeAddress/State", null}},
                        new Dictionary<string, object> {{"Company/CEO/HomeAddress/City", "hobart"}, {"Company/CEO/HomeAddress/State", null}},
                    }
                },
                {
                    "$apply=groupby((Company/CEO/HomeAddress/City))&$filter=Company/CEO/HomeAddress/City eq 'redmond'",
                    new List<Dictionary<string, object>>
                    {
                        new Dictionary<string, object> {{"Company/CEO/HomeAddress/City", "redmond"}},
                    }
                },
                {
                    "$apply=groupby((Company/CEO/EmployeeName))&$orderby=Company/CEO/EmployeeName",
                    new List<Dictionary<string, object>>
                    {
                        new Dictionary<string, object> {{ "Company/CEO/EmployeeName", null} },
                        new Dictionary<string, object> {{ "Company/CEO/EmployeeName", "alex"} },
                        new Dictionary<string, object> {{ "Company/CEO/EmployeeName", "john"} },
                        new Dictionary<string, object> {{ "Company/CEO/EmployeeName", "tom"} }
                    }
                },
                {
                    "$apply=groupby((Company/CEO/EmployeeName))&$filter=Company/CEO/EmployeeName eq 'alex'&$orderby=Company/CEO/EmployeeName",
                    new List<Dictionary<string, object>>
                    {
                        new Dictionary<string, object> {{"Company/CEO/EmployeeName", "alex"}},
                    }
                },
                {
                    "$apply=groupby((Company/CEO/EmployeeName, Company/CEO/BaseSalary))&$filter= Company/CEO/BaseSalary eq 20&$orderby=Company/CEO/EmployeeName",
                    new List<Dictionary<string, object>>
                    {
                        new Dictionary<string, object> {{ "Company/CEO/EmployeeName", "john"}, { "Company/CEO/BaseSalary", 20M} },
                        new Dictionary<string, object> {{ "Company/CEO/EmployeeName", "tom"}, { "Company/CEO/BaseSalary", 20M} }
                    }
                },
                {
                    "$apply=groupby((Company/CEO/EmployeeName, Company/CEO/BaseSalary))&$orderby=Company/CEO/BaseSalary desc, Company/CEO/EmployeeName desc",
                    new List<Dictionary<string, object>>
                    {
                        new Dictionary<string, object> {{ "Company/CEO/EmployeeName", "tom"}, { "Company/CEO/BaseSalary", 20M} },
                        new Dictionary<string, object> {{ "Company/CEO/EmployeeName", "john"}, { "Company/CEO/BaseSalary", 20M} },
                        new Dictionary<string, object> {{ "Company/CEO/EmployeeName", "alex"}, { "Company/CEO/BaseSalary", 0M} },
                        new Dictionary<string, object> {{ "Company/CEO/EmployeeName", null}, { "Company/CEO/BaseSalary", null} }
                    }
                },
                {
                    "$apply=groupby((Company/CEO/EmployeeName))&$filter=Company/CEO/EmployeeName eq 'john'",
                    new List<Dictionary<string, object>>
                    {
                        new Dictionary<string, object> {{"Company/CEO/EmployeeName", "john"}},
                    }
                },
                {
                    "$apply=groupby((Name), aggregate(Id with sum as Total))/compute(Total mul 2 as NewTotal)&$orderby=Name, NewTotal",
                    new List<Dictionary<string, object>>
                    {
                        new Dictionary<string, object> {{"Name", "Highest"}, {"Total", 2},  {"NewTotal", 4}, },
                        new Dictionary<string, object> {{"Name", "Lowest"},  {"Total", 10}, {"NewTotal", 20},},
                        new Dictionary<string, object> {{"Name", "Middle"},  {"Total", 3},  {"NewTotal", 6}, },
                    }
                },
                {
                    "$apply=groupby((Name), aggregate(Id with sum as Total))/compute(Total mul 2 as NewTotal)/filter(NewTotal gt 6)&$orderby=Name, NewTotal",
                    new List<Dictionary<string, object>>
                    {
                        new Dictionary<string, object> {{"Name", "Lowest"},  {"Total", 10}, {"NewTotal", 20},},
                    }
                },
                //{
                //    "$apply=groupby((Name))&$top=1",
                //    new List<Dictionary<string, object>>
                //    {
                //        new Dictionary<string, object> {{"Name", "Highest"}},
                //    }
                //},
                //{
                //    "$apply=groupby((Name))&$skip=1",
                //    new List<Dictionary<string, object>>
                //    {
                //        new Dictionary<string, object> {{"Name", "Lowest"}},
                //        new Dictionary<string, object> {{"Name", "Middle"}},
                //    }
                //},
            };
        }
    }

    public static TheoryDataSet<string, List<Dictionary<string, object>>> CustomerTestAppliesForPaging
    {
        get
        {
            return new TheoryDataSet<string, List<Dictionary<string, object>>>
            {
                {
                    "$apply=aggregate(Id with sum as Id)",
                    new List<Dictionary<string, object>>
                    {
                        new Dictionary<string, object> { { "Id", 15} }
                    }
                },
                {
                    "$apply=aggregate(Id with sum as Total)",
                    new List<Dictionary<string, object>>
                    {
                        new Dictionary<string, object> { { "Total", 15} }
                    }
                },
                {
                    "$apply=groupby((Name), aggregate(Id with sum as Total, Id with sum as Total2))",
                    new List<Dictionary<string, object>>
                    {
                        new Dictionary<string, object> {{"Name", "Highest"}, {"Total", 2}},
                        new Dictionary<string, object> {{"Name", "Lowest"}, {"Total", 10}},
                    }
                },
                {
                    "$apply=groupby((Name), aggregate(Id with sum as Total, Id with sum as Total2))&$skip=2",
                    new List<Dictionary<string, object>>
                    {
                        new Dictionary<string, object> {{"Name", "Middle"}, {"Total", 3}},
                    }
                },
                {
                    "$apply=groupby((Name))",
                    new List<Dictionary<string, object>>
                    {
                        new Dictionary<string, object> {{"Name", "Highest"}},
                        new Dictionary<string, object> {{"Name", "Lowest"}},
                    }
                },
                {
                    "$apply=groupby((Name))&$skip=2",
                    new List<Dictionary<string, object>>
                    {
                        new Dictionary<string, object> {{"Name", "Middle"}},
                    }
                },
                {
                    "$apply=groupby((Id, Name))",
                    new List<Dictionary<string, object>>
                    {
                        new Dictionary<string, object> {{"Name", "Lowest"}, { "Id", 1}},
                        new Dictionary<string, object> {{"Name", "Highest"}, { "Id", 2}},
                    }
                },
                {
                    "$apply=groupby((Name, Id))",
                    new List<Dictionary<string, object>>
                    {
                        new Dictionary<string, object> {{"Name", "Highest" }, { "Id", 2}},
                        new Dictionary<string, object> {{"Name", "Lowest" }, { "Id", 1}},
                    }
                },
                {
                    "$apply=groupby((Name, Id))&$skip=2",
                    new List<Dictionary<string, object>>
                    {
                        new Dictionary<string, object> {{"Name", "Lowest" }, { "Id", 4}},
                        new Dictionary<string, object> {{"Name", "Lowest" }, { "Id", 5}},
                    }
                },
                {
                    "$apply=groupby((Name), aggregate(Id with sum as Total))",
                    new List<Dictionary<string, object>>
                    {
                        new Dictionary<string, object> {{"Name", "Highest"}, {"Total", 2}},
                        new Dictionary<string, object> {{"Name", "Lowest"}, {"Total", 10}},
                    }
                },
                {
                    "$apply=groupby((Name), aggregate(Id with sum as Total))&$skip=2",
                    new List<Dictionary<string, object>>
                    {
                        new Dictionary<string, object> {{"Name", "Middle"}, {"Total", 3}},
                    }
                },
                {
                    "$apply=groupby((Address/City))",
                    new List<Dictionary<string, object>>
                    {
                        new Dictionary<string, object> {{"Address/City", null}},
                        new Dictionary<string, object> {{"Address/City", "hobart"}},
                    }
                },
                {
                    "$apply=groupby((Address/City))&$skip=2",
                    new List<Dictionary<string, object>>
                    {
                        new Dictionary<string, object> {{"Address/City", "redmond"}},
                        new Dictionary<string, object> {{"Address/City", "seattle"}},
                    }
                },
                {
                    "$apply=groupby((Address/City, Address/State))",
                    new List<Dictionary<string, object>>
                    {
                        new Dictionary<string, object> {{"Address/City", null}, {"Address/State", null}},
                        new Dictionary<string, object> {{"Address/City", "hobart"}, {"Address/State", null}},
                    }
                },
                {
                    "$apply=groupby((Address/City, Address/State))&$skip=2",
                    new List<Dictionary<string, object>>
                    {
                        new Dictionary<string, object> {{"Address/City", "redmond"}, {"Address/State", "WA"}},
                        new Dictionary<string, object> {{"Address/City", "seattle"}, {"Address/State", "WA"}},
                    }
                },
                {
                    "$apply=groupby((Company/CEO/HomeAddress/City))",
                    new List<Dictionary<string, object>>
                    {
                        new Dictionary<string, object> {{"Company/CEO/HomeAddress/City", null}},
                        new Dictionary<string, object> {{"Company/CEO/HomeAddress/City", "hobart"}},
                    }
                },
                {
                    "$apply=groupby((Company/CEO/HomeAddress/City))&$skip=2",
                    new List<Dictionary<string, object>>
                    {
                        new Dictionary<string, object> {{"Company/CEO/HomeAddress/City", "redmond"}},
                        new Dictionary<string, object> {{"Company/CEO/HomeAddress/City", "seattle"}},
                    }
                },
                {
                    "$apply=groupby((Company/CEO/HomeAddress/City, Company/CEO/HomeAddress/State))",
                    new List<Dictionary<string, object>>
                    {
                        new Dictionary<string, object> {{"Company/CEO/HomeAddress/City", null}, {"Company/CEO/HomeAddress/State", null}},
                        new Dictionary<string, object> {{"Company/CEO/HomeAddress/City", "hobart"}, {"Company/CEO/HomeAddress/State", null}},
                    }
                },
                {
                    "$apply=groupby((Company/CEO/HomeAddress/City, Company/CEO/HomeAddress/State))&$skip=2",
                    new List<Dictionary<string, object>>
                    {
                        new Dictionary<string, object> {{"Company/CEO/HomeAddress/City", "redmond"}, {"Company/CEO/HomeAddress/State", "WA"}},
                        new Dictionary<string, object> {{"Company/CEO/HomeAddress/City", "seattle"}, {"Company/CEO/HomeAddress/State", "WA"}},
                    }
                },
                {
                    "$apply=groupby((Company/CEO/EmployeeName))",
                    new List<Dictionary<string, object>>
                    {
                        new Dictionary<string, object> {{ "Company/CEO/EmployeeName", null} },
                        new Dictionary<string, object> {{ "Company/CEO/EmployeeName", "alex"} }
                    }
                },
                {
                    "$apply=groupby((Company/CEO/EmployeeName, Company/CEO/BaseSalary))",
                    new List<Dictionary<string, object>>
                    {
                        new Dictionary<string, object> {{ "Company/CEO/EmployeeName", null}, { "Company/CEO/BaseSalary", null} },
                        new Dictionary<string, object> {{ "Company/CEO/EmployeeName", "alex"}, { "Company/CEO/BaseSalary", 0M} }
                    }
                },
                {
                    "$apply=groupby((Company/CEO/EmployeeName, Company/CEO/BaseSalary))&$skip=2",
                    new List<Dictionary<string, object>>
                    {
                        new Dictionary<string, object> {{ "Company/CEO/EmployeeName", "john"}, { "Company/CEO/BaseSalary", 20M} },
                        new Dictionary<string, object> {{ "Company/CEO/EmployeeName", "tom"}, { "Company/CEO/BaseSalary", 20M} }
                    }
                },
                {
                    "$apply=groupby((Name))&$orderby=Name",
                    new List<Dictionary<string, object>>
                    {
                        new Dictionary<string, object> {{"Name", "Highest"}},
                        new Dictionary<string, object> {{"Name", "Lowest"}},
                    }
                },
                {
                    "$apply=groupby((Name))&$skip=2&$orderby=Name",
                    new List<Dictionary<string, object>>
                    {
                        new Dictionary<string, object> {{"Name", "Middle"}},
                    }
                },
                {
                    "$apply=groupby((Name))&$orderby=Name desc",
                    new List<Dictionary<string, object>>
                    {
                        new Dictionary<string, object> {{"Name", "Middle"}},
                        new Dictionary<string, object> {{"Name", "Lowest"}},
                    }
                },
                {
                    "$apply=groupby((Name))&$skip=2&$orderby=Name desc",
                    new List<Dictionary<string, object>>
                    {
                        new Dictionary<string, object> {{"Name", "Highest"}},
                    }
                },
                {
                    "$apply=groupby((Id, Name))&$orderby=Id",
                    new List<Dictionary<string, object>>
                    {
                        new Dictionary<string, object> {{"Name", "Lowest"}, { "Id", 1}},
                        new Dictionary<string, object> {{"Name", "Highest"}, { "Id", 2}},
                    }
                },
                {
                    "$apply=groupby((Id, Name))&$orderby=Name",
                    new List<Dictionary<string, object>>
                    {
                        new Dictionary<string, object> {{"Name", "Highest"}, { "Id", 2}},
                        new Dictionary<string, object> {{"Name", "Lowest"}, { "Id", 1}},
                    }
                },
                {
                    "$apply=groupby((Id, Name))&$orderby=Name&$skip=2",
                    new List<Dictionary<string, object>>
                    {
                        new Dictionary<string, object> {{"Name", "Lowest"}, { "Id", 4}},
                        new Dictionary<string, object> {{"Name", "Lowest"}, { "Id", 5}},
                    }
                },
                {
                    "$apply=groupby((Address/City))&$orderby=Address/City",
                    new List<Dictionary<string, object>>
                    {
                        new Dictionary<string, object> {{"Address/City", null}},
                        new Dictionary<string, object> {{"Address/City", "hobart"}},
                    }
                },
                {
                    "$apply=groupby((Address/City, Address/State))&$orderby=Address/State",
                    new List<Dictionary<string, object>>
                    {
                        new Dictionary<string, object> {{"Address/City", null}, {"Address/State", null}},
                        new Dictionary<string, object> {{"Address/City", "hobart"}, {"Address/State", null}},
                    }
                },
                {
                    "$apply=compute(0 as ComputeProperty)/groupby((ComputeProperty))&$orderby=ComputeProperty desc",
                    new List<Dictionary<string, object>>
                    {
                        new Dictionary<string, object> {{ "ComputeProperty", 0}},
                    }
                },
            };
        }
    }


    // Legal filter queries usable against CustomerFilterTestData.
    // Tuple is: filter, expected list of customer ID's
    public static TheoryDataSet<string, int[]> CustomerTestFilters
    {
        get
        {
            return new TheoryDataSet<string, int[]>
            {
                // Primitive properties
                { "Name eq 'Highest'", new int[] { 2 } },
                { "endswith(Name, 'est')", new int[] { 1, 2, 4, 5 } },

                // Complex properties
                { "Address/City eq 'redmond'", new int[] { 1, 5 } },
                { "contains(Address/City, 'e')", new int[] { 1, 2, 5 } },
                { "Company/CEO/HomeAddress/City eq 'redmond'", new int[] { 1, 4 } },
                { "contains(Company/CEO/HomeAddress/City, 'e')", new int[] { 1, 2, 4 } },

                // Primitive property collections
                { "Aliases/any(alias: alias eq 'alias34')", new int[] { 3, 4 } },
                { "Aliases/any(alias: alias eq 'alias4')", new int[] { 4 } },
                { "Aliases/all(alias: alias eq 'alias2')", new int[] { 2 } },

                // Navigational properties
                { "Orders/any(order: order/OrderId eq 12)", new int[] { 1 } },
                { "startswith(Company/CompanyName, 'company')", new int[] { 1, 2, 3, 4 } },
                { "Company/CompanyName eq 'company1'", new int[] { 1, 2 } },
                { "Company/CompanyName eq 'company2'", new int[] { 3 } },
                { "Company/CompanyName eq 'company3'", new int[] { 4 } },
                { "Company/CEO/EmployeeName eq 'john'", new int[] { 1, 3 } },
                { "Company/CEO/EmployeeName eq 'tom'", new int[] { 2 } },
                { "Company/CEO/EmployeeName eq 'alex'", new int[] { 4 } },
                { "Company/CEO/BaseSalary eq 0", new int[] { 4 } },
                { "Company/CEO/BaseSalary eq 20", new int[] { 1, 2, 3 } },
            };
        }
    }

    // Test data used by CustomerTestApplies TheoryDataSet
    public static List<Customer> CustomerApplyTestData
    {
        get
        {
            List<Customer> customerList = new List<Customer>();

            Customer c = new Customer
            {
                Id = 1,
                Name = "Lowest",
                SharePrice = 10,
                Address = new Address { City = "redmond", State = "WA" },
                DynamicProperties = new Dictionary<string, object> { { "StringProp", "Test1" }, { "IntProp", 1 }, { "MixedProp", 1 } },
                StartDate = new DateTimeOffset(new DateTime(2018, 02, 07, 1, 2, 3)),
            };
            c.Company = new Company()
            {
                CompanyName = "company1",
                CEO = new Employee()
                {
                    EmployeeName = "john",
                    BaseSalary = 20,
                    HomeAddress = new Address { City = "redmond", State = "WA" }
                }
            };
            c.Orders = new List<Order>
            {
                new Order { OrderId = 11, Customer = c },
                new Order { OrderId = 12, Customer = c },
            };
            customerList.Add(c);

            c = new Customer
            {
                Id = 2,
                Name = "Highest",
                SharePrice = 2.5M,
                Address = new Address { City = "seattle", State = "WA" },
                Aliases = new List<string> { "alias2", "alias2" },
                DynamicProperties = new Dictionary<string, object> { { "StringProp", "Test2" }, { "IntProp", 2 }, { "MixedProp", "String" } },
                StartDate = new DateTimeOffset(new DateTime(2017, 03, 07, 5, 6, 7))
            };
            c.Company = new Company()
            {
                CompanyName = "company1",
                CEO = new Employee()
                {
                    EmployeeName = "tom",
                    BaseSalary = 20,
                    HomeAddress = new Address { City = "seattle", State = "WA" }
                }
            };
            customerList.Add(c);

            c = new Customer
            {
                Id = 3,
                Name = "Middle",
                Address = new Address { City = "hobart" },
                Aliases = new List<string> { "alias2", "alias34", "alias31" },
                DynamicProperties = new Dictionary<string, object> { { "StringProp", "Test3" } },
                StartDate = new DateTimeOffset(new DateTime(2018, 01, 01, 2, 3, 4)),
            };
            c.Company = new Company()
            {
                CompanyName = "company2",
                CEO = new Employee()
                {
                    EmployeeName = "john",
                    BaseSalary = 20,
                    HomeAddress = new Address { City = "hobart" }
                }
            };
            customerList.Add(c);

            c = new Customer
            {
                Id = 4,
                Name = "Lowest",
                Aliases = new List<string> { "alias34", "alias4" },
                StartDate = new DateTimeOffset(new DateTime(2016, 05, 07, 2, 3, 4)),
            };
            c.Company = new Company()
            {
                CompanyName = "company3",
                CEO = new Employee()
                {
                    EmployeeName = "alex",
                    HomeAddress = new Address { City = "redmond", State = "WA" }
                }
            };
            customerList.Add(c);

            c = new Customer
            {
                Id = 5,
                Name = "Lowest",
                SharePrice = 10,
                Address = new Address { City = "redmond", State = "WA" },
            };
            customerList.Add(c);

            return customerList;
        }
    }

    public static TheoryDataSet<string> AppliesWithReferencesOnGroupedOut
    {
        get
        {
            return new TheoryDataSet<string>
            {
                "$apply=groupby((Name))&$filter=Id eq 1",
                "$apply=groupby((Name))/filter(Id eq 1)",
                "$apply=groupby((Name))/filter(Address/City eq 1)",
                "$apply=groupby((Name))/groupby((Id))",
                "$apply=groupby((Company/CEO/EmployeeName))&$filter=Id eq 1",
                "$apply=groupby((Company/CEO/EmployeeName))/filter(Id eq 1)",
                "$apply=groupby((Company/CEO/EmployeeName))/filter(Address/City eq 1)",
                "$apply=groupby((Company/CEO/EmployeeName))/groupby((Id))",
                "$apply=groupby((Company/CEO/EmployeeName))/groupby((Company/CEO/BaseSalary))",
                "$apply=groupby((Company/CEO/EmployeeName))/filter(Company/CEO/BaseSalary eq 20)",
                "$apply=groupby((Company/CEO/EmployeeName))&$filter=Company/CEO/BaseSalary eq 20",
                "$apply=groupby((Company/CEO/EmployeeName))/groupby((Company/CEO/BaseSalary))"
            };
        }
    }

    [Theory]
    [MemberData(nameof(CustomerTestApplies))]
    public void ApplyTo_Returns_Correct_Queryable(string filter, List<Dictionary<string, object>> aggregation)
    {
        // Arrange
        var model = new ODataModelBuilder()
                        .Add_Order_EntityType()
                        .Add_Customer_EntityType_With_Address()
                        .Add_CustomerOrders_Relationship()
                        .Add_Customer_EntityType_With_CollectionProperties()
                        .Add_Company_EntityType()
                        .Add_CustomerCompany_Relationship()
                        .Add_Employee_EntityType_With_HomeAddress()
                        .Add_CompanyEmployees_Relationship()
                        .Add_Customers_EntitySet()
                        .GetEdmModel();
        var context = new ODataQueryContext(model, typeof(Customer)) { RequestContainer = new MockServiceProvider() };
        var queryOptionParser = new ODataQueryOptionParser(
            context.Model,
            context.ElementType,
            context.NavigationSource,
            new Dictionary<string, string> { { "$apply", filter } });
        var applyOption = new ApplyQueryOption(filter, context, queryOptionParser);
        IEnumerable<Customer> customers = CustomerApplyTestData;

        // Act
        IQueryable queryable = applyOption.ApplyTo(customers.AsQueryable(), new ODataQuerySettings { HandleNullPropagation = HandleNullPropagationOption.True });

        // Assert
        Assert.NotNull(queryable);
        var actualCustomers = Assert.IsAssignableFrom<IEnumerable<DynamicTypeWrapper>>(queryable).ToList();

        Assert.Equal(aggregation.Count(), actualCustomers.Count());

        var aggEnum = actualCustomers.GetEnumerator();

        foreach (var expected in aggregation)
        {
            aggEnum.MoveNext();
            var agg = aggEnum.Current;
            foreach (var key in expected.Keys)
            {
                object value = GetValue(agg, key);
                Assert.Equal(expected[key], value);
            }
        }
    }
    /*
    [Theory]
    [MemberData(nameof(CustomerTestAppliesMixedWithOthers))]
    public void ClausesAfterApplyTo_Returns_Correct_Queryable(string filter, List<Dictionary<string, object>> aggregation)
    {
        // Arrange
        var model = new ODataModelBuilder()
                        .Add_Order_EntityType()
                        .Add_Customer_EntityType_With_Address()
                        .Add_CustomerOrders_Relationship()
                        .Add_Customer_EntityType_With_CollectionProperties()
                        .Add_Company_EntityType()
                        .Add_CustomerCompany_Relationship()
                        .Add_Employee_EntityType_With_HomeAddress()
                        .Add_CompanyEmployees_Relationship()
                        .Add_Customers_EntitySet()
                        .GetEdmModel();
        var context = new ODataQueryContext(model, typeof(Customer));

        var configuration = RoutingConfigurationFactory.CreateWithRootContainer("OData");
        var request = RequestFactory.Create(HttpMethod.Get, "http://localhost/?" + filter, configuration, "OData");

        var options = new ODataQueryOptions(context, request);

        IEnumerable<Customer> customers = CustomerApplyTestData;
        // Act
        IQueryable queryable = options.ApplyTo(customers.AsQueryable(), new ODataQuerySettings { HandleNullPropagation = HandleNullPropagationOption.True });


        // Assert
        Assert.NotNull(queryable);
        var actualCustomers = Assert.IsAssignableFrom<IEnumerable<DynamicTypeWrapper>>(queryable).ToList();

        Assert.Equal(aggregation.Count(), actualCustomers.Count());

        var aggEnum = actualCustomers.GetEnumerator();

        foreach (var expected in aggregation)
        {
            aggEnum.MoveNext();
            var agg = aggEnum.Current;
            foreach (var key in expected.Keys)
            {
                object value = GetValue(agg, key);
                Assert.Equal(expected[key], value);
            }
        }
    }

    [Theory]
    [MemberData(nameof(AppliesWithReferencesOnGroupedOut))]
    public void ClausesWithGroupedOutReferences_Throw_ODataException(string clause)
    {
        // Arrange
        var model = new ODataModelBuilder()
                        .Add_Order_EntityType()
                        .Add_Customer_EntityType_With_Address()
                        .Add_CustomerOrders_Relationship()
                        .Add_Customer_EntityType_With_CollectionProperties()
                        .Add_Customers_EntitySet()
                        .GetEdmModel();
        var context = new ODataQueryContext(model, typeof(Customer));

        var configuration = RoutingConfigurationFactory.CreateWithRootContainer("OData");
        var request = RequestFactory.Create(HttpMethod.Get, "http://localhost/?" + clause, configuration, "OData");

        var options = new ODataQueryOptions(context, request);

        IEnumerable<Customer> customers = CustomerApplyTestData;

        // Act & Assert
        ExceptionAssert.Throws<ODataException>(() =>
        {
            IQueryable queryable = options.ApplyTo(customers.AsQueryable(), new ODataQuerySettings { HandleNullPropagation = HandleNullPropagationOption.True });
        });
    }

    [Theory]
    [MemberData(nameof(CustomerTestAppliesForPaging))]
    public void StableSortingAndPagingApplyTo_Returns_Correct_Queryable(string filter, List<Dictionary<string, object>> aggregation)
    {
        // Arrange
        var model = new ODataModelBuilder()
                        .Add_Order_EntityType()
                        .Add_Customer_EntityType_With_Address()
                        .Add_CustomerOrders_Relationship()
                        .Add_Customer_EntityType_With_CollectionProperties()
                        .Add_Company_EntityType()
                        .Add_CustomerCompany_Relationship()
                        .Add_Employee_EntityType_With_HomeAddress()
                        .Add_CompanyEmployees_Relationship()
                        .Add_Customers_EntitySet()
                        .GetEdmModel();
        var context = new ODataQueryContext(model, typeof(Customer));

        var configuration = RoutingConfigurationFactory.CreateWithRootContainer("OData");
        var request = RequestFactory.Create(HttpMethod.Get, "http://localhost/?" + filter, configuration, "OData");

        var options = new ODataQueryOptions(context, request);

        IEnumerable<Customer> customers = CustomerApplyTestData;
        // Act
        IQueryable queryable = options.ApplyTo(customers.AsQueryable(), new ODataQuerySettings { HandleNullPropagation = HandleNullPropagationOption.True, PageSize = 2 });
        
        // Assert
        Assert.NotNull(queryable);
        var actualCustomers = Assert.IsAssignableFrom<IEnumerable<DynamicTypeWrapper>>(queryable).ToList();

        Assert.Equal(aggregation.Count(), actualCustomers.Count());

        var aggEnum = actualCustomers.GetEnumerator();

        foreach (var expected in aggregation)
        {
            aggEnum.MoveNext();
            var agg = aggEnum.Current;
            foreach (var key in expected.Keys)
            {
                object value = GetValue(agg, key);
                Assert.Equal(expected[key], value);
            }
        }
    }
    */

    [Theory]
    [MemberData(nameof(CustomerTestFilters))]
    public void ApplyTo_Returns_Correct_Queryable_ForFilter(string filter, int[] customerIds)
    {
        // Arrange
        var model = new ODataModelBuilder()
                        .Add_Order_EntityType()
                        .Add_Customer_EntityType_With_Address()
                        .Add_CustomerOrders_Relationship()
                        .Add_Customer_EntityType_With_CollectionProperties()
                        .Add_Company_EntityType()
                        .Add_CustomerCompany_Relationship()
                        .Add_Employee_EntityType_With_HomeAddress()
                        .Add_CompanyEmployees_Relationship()
                        .Add_Customers_EntitySet()
                        .GetEdmModel();
        var context = new ODataQueryContext(model, typeof(Customer)) { RequestContainer = new MockServiceProvider() };
        var queryOptionParser = new ODataQueryOptionParser(
            context.Model,
            context.ElementType,
            context.NavigationSource,
            new Dictionary<string, string> { { "$apply", string.Format("filter({0})", filter) } });
        var filterOption = new ApplyQueryOption(string.Format("filter({0})", filter), context, queryOptionParser);
        IEnumerable<Customer> customers = CustomerApplyTestData;

        // Act
        IQueryable queryable = filterOption.ApplyTo(customers.AsQueryable(), new ODataQuerySettings { HandleNullPropagation = HandleNullPropagationOption.True });

        // Assert
        Assert.NotNull(queryable);
        IEnumerable<Customer> actualCustomers = Assert.IsAssignableFrom<IEnumerable<Customer>>(queryable);
        Assert.Equal(
            customerIds,
            actualCustomers.Select(customer => customer.Id));
    }

    //[Fact]
    //public async Task ApplyToSerializationWorks()
    //{
    //    // Arrange
    //    var model = new ODataModelBuilder()
    //                    .Add_Order_EntityType()
    //                    .Add_Customer_EntityType_With_Address()
    //                    .Add_CustomerOrders_Relationship()
    //                    .Add_Customer_EntityType_With_CollectionProperties()
    //                    .Add_Customers_EntitySet()
    //                    .GetEdmModel();

    //    var controllers = new[] { typeof(MetadataController), typeof(CustomersController) };
    //    var server = TestServerFactory.Create(controllers, (config) =>
    //    {
    //        config.MapODataServiceRoute("odata", "odata", model);
    //    });

    //    HttpClient client = TestServerFactory.CreateClient(server);

    //    HttpRequestMessage request = new HttpRequestMessage(HttpMethod.Get,
    //        "http://localhost/odata/Customers?$apply=groupby((Name), aggregate(Id with sum as TotalId))");

    //    // Act
    //    HttpResponseMessage response = await client.SendAsync(request);

    //    // Assert
    //    Assert.True(response.IsSuccessStatusCode);
    //    Assert.NotNull(response);
    //    var result = await response.Content.ReadAsObject<JObject>();
    //    var results = result["value"] as JArray;
    //    Assert.Equal(3, results.Count);
    //    Assert.Equal("10", results[0]["TotalId"].ToString());
    //    Assert.Equal("Lowest", results[0]["Name"].ToString());
    //    Assert.Equal("2", results[1]["TotalId"].ToString());
    //    Assert.Equal("Highest", results[1]["Name"].ToString());
    //    Assert.Equal("3", results[2]["TotalId"].ToString());
    //    Assert.Equal("Middle", results[2]["Name"].ToString());
    //}

    //[Fact]
    //public async Task ApplyToSerializationWorksForCompelxTypes()
    //{
    //    // Arrange
    //    var model = new ODataModelBuilder()
    //                    .Add_Order_EntityType()
    //                    .Add_Customer_EntityType_With_Address()
    //                    .Add_CustomerOrders_Relationship()
    //                    .Add_Customer_EntityType_With_CollectionProperties()
    //                    .Add_Customers_EntitySet()
    //                    .GetEdmModel();

    //    var controllers = new[] { typeof(MetadataController), typeof(CustomersController) };
    //    var server = TestServerFactory.Create(controllers, (config) =>
    //    {
    //        config.MapODataServiceRoute("odata", "odata", model);
    //    });

    //    HttpClient client = TestServerFactory.CreateClient(server);

    //    HttpRequestMessage request = new HttpRequestMessage(HttpMethod.Get,
    //        "http://localhost/odata/Customers?$apply=groupby((Address/City), aggregate(Id with sum as TotalId))");

    //    // Act
    //    HttpResponseMessage response = await client.SendAsync(request);

    //    // Assert
    //    Assert.True(response.IsSuccessStatusCode);
    //    Assert.NotNull(response);
    //    var result = await response.Content.ReadAsObject<JObject>();
    //    var results = result["value"] as JArray;
    //    Assert.Equal(4, results.Count);
    //    Assert.Equal("6", results[0]["TotalId"].ToString());
    //    var address0 = results[0]["Address"] as JObject;
    //    Assert.Equal("redmond", address0["City"].ToString());
    //}

<<<<<<< HEAD
    public static List<Product> ProductApplyForTypeCastTestData
    {
        get
        {
            List<Product> productList = new List<Product>();

            Product p1 = new DerivedProduct
            {
                ProductID = 1,
                ProductName = "Product 1",
                DerivedProductName = "Product A",
                Category = new DerivedCategory
                {
                    CategoryID = 1,
                    CategoryName = "Category 1",
                    DerivedCategoryName = "Category A",
                },
            };
            productList.Add(p1);
            Product p2 = new DerivedProduct
            {
                ProductID = 2,
                ProductName = "Product 1",
                DerivedProductName = "Product A",
                Category = new DerivedCategory
                {
                    CategoryID = 1,
                    CategoryName = "Category 1",
                    DerivedCategoryName = "Category A",
                },
            };
            productList.Add(p2);
            Product p3 = new DerivedProduct
            {
                ProductID = 3,
                ProductName = "Product 2",
                DerivedProductName = "Product B",
                Category = new DerivedCategory
                {
                    CategoryID = 2,
                    CategoryName = "Category 2",
                    DerivedCategoryName = "Category B",
                },
            };
            productList.Add(p3);

            return productList;
        }
    }

    public static TheoryDataSet<string, List<Dictionary<string, object>>> ProductTestAppliesForTypeCast
    {
        get
        {
            return new TheoryDataSet<string, List<Dictionary<string, object>>>
                {
                    {
                        "groupby((Microsoft.AspNetCore.OData.Tests.Models.Product/ProductName))",
                        new List<Dictionary<string, object>>
                        {
                            new Dictionary<string, object> {{"ProductName", "Product 1"}},
                            new Dictionary<string, object> {{"ProductName", "Product 2"}}
                        }
                    },
                    {
                        "groupby((Microsoft.AspNetCore.OData.Tests.Models.DerivedProduct/DerivedProductName))",
                        new List<Dictionary<string, object>>
                        {
                            new Dictionary<string, object> {{ "DerivedProductName", "Product A"}},
                            new Dictionary<string, object> {{ "DerivedProductName", "Product B"}}
                        }
                    },
                    {
                        "groupby((Microsoft.AspNetCore.OData.Tests.Models.DerivedProduct/Category/CategoryName))",
                        new List<Dictionary<string, object>>
                        {
                            new Dictionary<string, object> {{ "Category/CategoryName", "Category 1" } },
                            new Dictionary<string, object> {{ "Category/CategoryName", "Category 2" } }
                        }
                    },
                    {
                        "groupby((Microsoft.AspNetCore.OData.Tests.Models.DerivedProduct/Category/Microsoft.AspNetCore.OData.Tests.Models.DerivedCategory/DerivedCategoryName))",
                        new List<Dictionary<string, object>>
                        {
                            new Dictionary<string, object> {{ "Category/DerivedCategoryName", "Category A"}},
                            new Dictionary<string, object> {{ "Category/DerivedCategoryName", "Category B" } }
                        }
                    }
                };
        }
    }

    [Theory]
    [MemberData(nameof(ProductTestAppliesForTypeCast))]
    public void ApplyTo_Returns_Correct_Queryable_ForTypeCast(string apply, List<Dictionary<string, object>> aggregation)
    {
        // Arrange
        var model = new ODataModelBuilder()
                        .Add_Products_EntityType()
                        .Add_DerivedProducts_EntityType()
                        .Add_Categories_EntityType()
                        .Add_DerivedCategories_EntityType()
                        .Add_Products_EntitySet()
                        .GetEdmModel();
        var context = new ODataQueryContext(model, typeof(Product)) { RequestContainer = new MockServiceProvider() };
        var queryOptionParser = new ODataQueryOptionParser(
            context.Model,
            context.ElementType,
            context.NavigationSource,
            new Dictionary<string, string> { { "$apply", apply } });
        var applyOption = new ApplyQueryOption(apply, context, queryOptionParser);
        IEnumerable<Product> products = ProductApplyForTypeCastTestData;

        // Act
        IQueryable queryable = applyOption.ApplyTo(products.AsQueryable(), new ODataQuerySettings { HandleNullPropagation = HandleNullPropagationOption.True });

        // Assert
        Assert.NotNull(queryable);
        var actualProducts = Assert.IsAssignableFrom<IEnumerable<DynamicTypeWrapper>>(queryable).ToList();

        Assert.Equal(aggregation.Count(), actualProducts.Count());

        var aggEnum = actualProducts.GetEnumerator();

        foreach (var expected in aggregation)
=======
    [Fact]
    public void SortOnNestedDynamicPropertyWorks()
    {
        // Arrange
        var modelBuilder = new ODataModelBuilder();

        var addressType = modelBuilder.ComplexType<Address>();
        addressType.HasDynamicProperties(a => a.DynamicProperties);

        var customerType = modelBuilder.EntityType<Customer>();
        customerType.ComplexProperty(c => c.Address);

        var model = modelBuilder.GetEdmModel();

        var context = new ODataQueryContext(model, typeof(Customer));

        var request = RequestFactory.Create("Get", "http://localhost/?$apply=groupby((Address/DynamicCity))&$orderby=Address/DynamicCity");

        var options = new ODataQueryOptions(context, request);

        Customer[] customers =
        {
                new Customer
                {
                    Address = new Address { DynamicProperties = new Dictionary<string, object> { { "DynamicCity", "City 2" } } },
                },
                new Customer
                {
                    Address = new Address { DynamicProperties = new Dictionary<string, object> { { "DynamicCity", "City 1" } } },
                },
                new Customer
                {
                    Address = new Address { DynamicProperties = new Dictionary<string, object> { { "DynamicCity", "City 2" } } },
                },
                new Customer
                {
                    Address = new Address { DynamicProperties = new Dictionary<string, object> { { "DynamicCity", "City 1" } } },
                }
            };

        // Act
        IQueryable queryable = options.ApplyTo(customers.AsQueryable());

        // Assert
        Dictionary<string, object>[] expectedGroups =
        {
                new Dictionary<string, object> { { "Address/DynamicCity", "City 1" } },
                new Dictionary<string, object> { { "Address/DynamicCity", "City 2" } }
            };
        var actualGroups = Assert.IsAssignableFrom<IEnumerable<DynamicTypeWrapper>>(queryable).ToList();
        Assert.Equal(expectedGroups.Length, actualGroups.Count);

        var aggEnum = actualGroups.GetEnumerator();
        foreach (var expected in expectedGroups)
>>>>>>> 0ceeb086
        {
            aggEnum.MoveNext();
            var agg = aggEnum.Current;
            foreach (var key in expected.Keys)
            {
                object value = GetValue(agg, key);
                Assert.Equal(expected[key], value);
            }
        }
    }

    private object GetValue(DynamicTypeWrapper wrapper, string path)
    {
        var parts = path.Split('/');
        foreach (var part in parts)
        {
            object value;
            wrapper.TryGetPropertyValue(part, out value);
            wrapper = value as DynamicTypeWrapper;
            if (wrapper == null)
            {
                return value;
            }
        }

        Assert.False(true, "Property " + path + " not found");
        return null;
    }

    private static IEdmModel GetEdmModel()
    {
        ODataConventionModelBuilder builder = new ODataConventionModelBuilder();
        builder.EntitySet<ApplyCustomer>("Customers");
        return builder.GetEdmModel();
    }

    private class ApplyCustomer
    {
        public int Id { get; set; }
        public string Name { get; set; }
        public string City { get; set; }
    }
}

public class CustomersController : ODataController
{
    private List<Customer> _customers;

    public CustomersController()
    {
        _customers = ApplyQueryOptionTest.CustomerApplyTestData;
    }

    [EnableQuery]
    public IQueryable<Customer> Get()
    {
        return _customers.AsQueryable();
    }
}<|MERGE_RESOLUTION|>--- conflicted
+++ resolved
@@ -1535,7 +1535,61 @@
     //    Assert.Equal("redmond", address0["City"].ToString());
     //}
 
-<<<<<<< HEAD
+    [Fact]
+    public void SortOnNestedDynamicPropertyWorks()
+    {
+        // Arrange
+        var modelBuilder = new ODataModelBuilder();
+        var addressType = modelBuilder.ComplexType<Address>();
+        addressType.HasDynamicProperties(a => a.DynamicProperties);
+        var customerType = modelBuilder.EntityType<Customer>();
+        customerType.ComplexProperty(c => c.Address);
+        var model = modelBuilder.GetEdmModel();
+        var context = new ODataQueryContext(model, typeof(Customer));
+        var request = RequestFactory.Create("Get", "http://localhost/?$apply=groupby((Address/DynamicCity))&$orderby=Address/DynamicCity");
+        var options = new ODataQueryOptions(context, request);
+        Customer[] customers =
+        {
+                new Customer
+                {
+                    Address = new Address { DynamicProperties = new Dictionary<string, object> { { "DynamicCity", "City 2" } } },
+                },
+                new Customer
+                {
+                    Address = new Address { DynamicProperties = new Dictionary<string, object> { { "DynamicCity", "City 1" } } },
+                },
+                new Customer
+                {
+                    Address = new Address { DynamicProperties = new Dictionary<string, object> { { "DynamicCity", "City 2" } } },
+                },
+                new Customer
+                {
+                    Address = new Address { DynamicProperties = new Dictionary<string, object> { { "DynamicCity", "City 1" } } },
+                }
+            };
+        // Act
+        IQueryable queryable = options.ApplyTo(customers.AsQueryable());
+        // Assert
+        Dictionary<string, object>[] expectedGroups =
+        {
+                new Dictionary<string, object> { { "Address/DynamicCity", "City 1" } },
+                new Dictionary<string, object> { { "Address/DynamicCity", "City 2" } }
+            };
+        var actualGroups = Assert.IsAssignableFrom<IEnumerable<DynamicTypeWrapper>>(queryable).ToList();
+        Assert.Equal(expectedGroups.Length, actualGroups.Count);
+        var aggEnum = actualGroups.GetEnumerator();
+        foreach (var expected in expectedGroups)
+        {
+            aggEnum.MoveNext();
+            var agg = aggEnum.Current;
+            foreach (var key in expected.Keys)
+            {
+                object value = GetValue(agg, key);
+                Assert.Equal(expected[key], value);
+            }
+        }
+    }
+
     public static List<Product> ProductApplyForTypeCastTestData
     {
         get
@@ -1596,32 +1650,40 @@
                         "groupby((Microsoft.AspNetCore.OData.Tests.Models.Product/ProductName))",
                         new List<Dictionary<string, object>>
                         {
-                            new Dictionary<string, object> {{"ProductName", "Product 1"}},
-                            new Dictionary<string, object> {{"ProductName", "Product 2"}}
+                            new Dictionary<string, object> { {"ProductName", "Product 1"} },
+                            new Dictionary<string, object> { {"ProductName", "Product 2"} }
                         }
                     },
                     {
                         "groupby((Microsoft.AspNetCore.OData.Tests.Models.DerivedProduct/DerivedProductName))",
                         new List<Dictionary<string, object>>
                         {
-                            new Dictionary<string, object> {{ "DerivedProductName", "Product A"}},
-                            new Dictionary<string, object> {{ "DerivedProductName", "Product B"}}
+                            new Dictionary<string, object> { { "DerivedProductName", "Product A"} },
+                            new Dictionary<string, object> { { "DerivedProductName", "Product B"} }
                         }
                     },
                     {
                         "groupby((Microsoft.AspNetCore.OData.Tests.Models.DerivedProduct/Category/CategoryName))",
                         new List<Dictionary<string, object>>
                         {
-                            new Dictionary<string, object> {{ "Category/CategoryName", "Category 1" } },
-                            new Dictionary<string, object> {{ "Category/CategoryName", "Category 2" } }
+                            new Dictionary<string, object> { { "Category/CategoryName", "Category 1" } },
+                            new Dictionary<string, object> { { "Category/CategoryName", "Category 2" } }
+                        }
+                    },
+                    {
+                        "groupby((Category/Microsoft.AspNetCore.OData.Tests.Models.DerivedCategory/DerivedCategoryName))",
+                        new List<Dictionary<string, object>>
+                        {
+                            new Dictionary<string, object> { { "Category/DerivedCategoryName", "Category A" } },
+                            new Dictionary<string, object> { { "Category/DerivedCategoryName", "Category B" } }
                         }
                     },
                     {
                         "groupby((Microsoft.AspNetCore.OData.Tests.Models.DerivedProduct/Category/Microsoft.AspNetCore.OData.Tests.Models.DerivedCategory/DerivedCategoryName))",
                         new List<Dictionary<string, object>>
                         {
-                            new Dictionary<string, object> {{ "Category/DerivedCategoryName", "Category A"}},
-                            new Dictionary<string, object> {{ "Category/DerivedCategoryName", "Category B" } }
+                            new Dictionary<string, object> { { "Category/DerivedCategoryName", "Category A" } },
+                            new Dictionary<string, object> { { "Category/DerivedCategoryName", "Category B" } }
                         }
                     }
                 };
@@ -1661,62 +1723,6 @@
         var aggEnum = actualProducts.GetEnumerator();
 
         foreach (var expected in aggregation)
-=======
-    [Fact]
-    public void SortOnNestedDynamicPropertyWorks()
-    {
-        // Arrange
-        var modelBuilder = new ODataModelBuilder();
-
-        var addressType = modelBuilder.ComplexType<Address>();
-        addressType.HasDynamicProperties(a => a.DynamicProperties);
-
-        var customerType = modelBuilder.EntityType<Customer>();
-        customerType.ComplexProperty(c => c.Address);
-
-        var model = modelBuilder.GetEdmModel();
-
-        var context = new ODataQueryContext(model, typeof(Customer));
-
-        var request = RequestFactory.Create("Get", "http://localhost/?$apply=groupby((Address/DynamicCity))&$orderby=Address/DynamicCity");
-
-        var options = new ODataQueryOptions(context, request);
-
-        Customer[] customers =
-        {
-                new Customer
-                {
-                    Address = new Address { DynamicProperties = new Dictionary<string, object> { { "DynamicCity", "City 2" } } },
-                },
-                new Customer
-                {
-                    Address = new Address { DynamicProperties = new Dictionary<string, object> { { "DynamicCity", "City 1" } } },
-                },
-                new Customer
-                {
-                    Address = new Address { DynamicProperties = new Dictionary<string, object> { { "DynamicCity", "City 2" } } },
-                },
-                new Customer
-                {
-                    Address = new Address { DynamicProperties = new Dictionary<string, object> { { "DynamicCity", "City 1" } } },
-                }
-            };
-
-        // Act
-        IQueryable queryable = options.ApplyTo(customers.AsQueryable());
-
-        // Assert
-        Dictionary<string, object>[] expectedGroups =
-        {
-                new Dictionary<string, object> { { "Address/DynamicCity", "City 1" } },
-                new Dictionary<string, object> { { "Address/DynamicCity", "City 2" } }
-            };
-        var actualGroups = Assert.IsAssignableFrom<IEnumerable<DynamicTypeWrapper>>(queryable).ToList();
-        Assert.Equal(expectedGroups.Length, actualGroups.Count);
-
-        var aggEnum = actualGroups.GetEnumerator();
-        foreach (var expected in expectedGroups)
->>>>>>> 0ceeb086
         {
             aggEnum.MoveNext();
             var agg = aggEnum.Current;
