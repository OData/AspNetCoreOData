--- conflicted
+++ resolved
@@ -89,301 +89,6 @@
     [Fact]
     public void BindSingleResourceFunctionCallNode_ThrowsNotSupported_ForNotAcceptNode()
     {
-<<<<<<< HEAD
-        [Fact]
-        public void Bind_ThrowsArgumentNull_ForInputs()
-        {
-            // Arrange
-            QueryBinder binder = new MyQueryBinder();
-            QueryNode node = new Mock<QueryNode>().Object;
-
-            // Act & Assert
-            ExceptionAssert.ThrowsArgumentNull(() => binder.Bind(null, null), "node");
-            ExceptionAssert.ThrowsArgumentNull(() => binder.Bind(node, null), "context");
-        }
-
-        [Fact]
-        public void Bind_ThrowsNotSupported_ForNotAcceptNode()
-        {
-            // Arrange
-            QueryBinder binder = new MyQueryBinder();
-            Mock<QueryNode> node = new Mock<QueryNode>();
-            node.Setup(c => c.Kind).Returns(QueryNodeKind.None);
-
-            // Act & Assert
-            ExceptionAssert.Throws<NotSupportedException>(() => binder.Bind(node.Object, new QueryBinderContext()),
-                "Binding OData QueryNode of kind 'None' is not supported by 'QueryBinder'.");
-        }
-
-        [Fact]
-        public void BindCollectionNode_ThrowsNotSupported_ForNotAcceptNode()
-        {
-            // Arrange
-            QueryBinder binder = new MyQueryBinder();
-            Mock<CollectionNode> node = new Mock<CollectionNode>();
-            node.Setup(c => c.Kind).Returns(QueryNodeKind.None);
-
-            // Act & Assert
-            ExceptionAssert.Throws<NotSupportedException>(() => binder.BindCollectionNode(node.Object, new QueryBinderContext()),
-                "Binding OData QueryNode of kind 'None' is not supported by 'QueryBinder'.");
-        }
-
-        [Fact]
-        public void BindSingleValueNode_ThrowsNotSupported_ForNotAcceptNode()
-        {
-            // Arrange
-            QueryBinder binder = new MyQueryBinder();
-            Mock<SingleValueNode> node = new Mock<SingleValueNode>();
-            node.Setup(c => c.Kind).Returns(QueryNodeKind.None);
-
-            // Act & Assert
-            ExceptionAssert.Throws<NotSupportedException>(() => binder.BindSingleValueNode(node.Object, new QueryBinderContext()),
-                "Binding OData QueryNode of kind 'None' is not supported by 'QueryBinder'.");
-        }
-
-        [Fact]
-        public void BindRangeVariable_ThrowsArgumentNull_ForInputs()
-        {
-            // Arrange
-            QueryBinder binder = new MyQueryBinder();
-            RangeVariable variable = new Mock<RangeVariable>().Object;
-
-            // Act & Assert
-            ExceptionAssert.ThrowsArgumentNull(() => binder.BindRangeVariable(null, null), "rangeVariable");
-            ExceptionAssert.ThrowsArgumentNull(() => binder.BindRangeVariable(variable, null), "context");
-        }
-
-        [Fact]
-        public void BindSingleResourceFunctionCallNode_ThrowsNotSupported_ForNotAcceptNode()
-        {
-            // Arrange
-            QueryBinder binder = new MyQueryBinder();
-            Mock<IEdmStructuredTypeReference> typeRef = new Mock<IEdmStructuredTypeReference>();
-            Mock<IEdmNavigationSource> navSource = new Mock<IEdmNavigationSource>();
-            SingleResourceFunctionCallNode node = new SingleResourceFunctionCallNode("anyUnknown", null, typeRef.Object, navSource.Object);
-
-            // Act & Assert
-            ExceptionAssert.Throws<NotSupportedException>(() => binder.BindSingleResourceFunctionCallNode(node, new QueryBinderContext()),
-                "Unknown function 'anyUnknown'.");
-        }
-
-        [Fact]
-        public void BindSingleValueFunctionCallNode_ThrowsArgumentNull_ForInputs()
-        {
-            // Arrange
-            QueryBinder binder = new MyQueryBinder();
-            Mock<IEdmType> type = new Mock<IEdmType>();
-            type.Setup(t => t.TypeKind).Returns(EdmTypeKind.Primitive);
-            Mock<IEdmTypeReference> typeRef = new Mock<IEdmTypeReference>();
-            typeRef.Setup(t => t.Definition).Returns(type.Object);
-            SingleValueFunctionCallNode node = new SingleValueFunctionCallNode("any", null, typeRef.Object);
-
-            // Act & Assert
-            ExceptionAssert.ThrowsArgumentNull(() => binder.BindSingleValueFunctionCallNode(null, null), "node");
-            ExceptionAssert.ThrowsArgumentNull(() => binder.BindSingleValueFunctionCallNode(node, null), "context");
-        }
-
-        [Fact]
-        public void GetDynamicPropertyContainer_ThrowsArgumentNull_ForInputs()
-        {
-            // Arrange
-            Mock<SingleValueNode> singleValueNode = new Mock<SingleValueNode>();
-            SingleValueOpenPropertyAccessNode node = new SingleValueOpenPropertyAccessNode(singleValueNode.Object, "dynamic");
-
-            // Act & Assert
-            ExceptionAssert.ThrowsArgumentNull(() => MyQueryBinder.Call_GetDynamicPropertyContainer(null, null), "openNode");
-            ExceptionAssert.ThrowsArgumentNull(() => MyQueryBinder.Call_GetDynamicPropertyContainer(node, null), "context");
-        }
-
-        [Fact]
-        public void GetDynamicPropertyContainer_ThrowsNotSupported_ForNotAcceptNode()
-        {
-            // Arrange
-            Mock<IEdmType> type = new Mock<IEdmType>();
-            type.Setup(t => t.TypeKind).Returns(EdmTypeKind.Primitive);
-            Mock<IEdmTypeReference> typeRef = new Mock<IEdmTypeReference>();
-            typeRef.Setup(t => t.Definition).Returns(type.Object);
-
-            Mock<SingleValueNode> singleValueNode = new Mock<SingleValueNode>();
-            singleValueNode.Setup(s => s.TypeReference).Returns(typeRef.Object);
-            SingleValueOpenPropertyAccessNode node = new SingleValueOpenPropertyAccessNode(singleValueNode.Object, "dynamic");
-
-            // Act & Assert
-            ExceptionAssert.Throws<NotSupportedException>(() => MyQueryBinder.Call_GetDynamicPropertyContainer(node, new QueryBinderContext()),
-                "Binding OData QueryNode of kind 'SingleValueOpenPropertyAccess' is not supported by 'QueryBinder'.");
-        }
-
-        [Theory]
-        [InlineData(true, "$it.Values.Item[\"Values\"]")]
-        [InlineData(false, "$it.Values")]
-        public void GetPropertyExpression_Works_ForAggregateOrNonAggregate(bool isAggregated, string expected)
-        {
-            // Arrange
-            ParameterExpression source = Expression.Parameter(typeof(GroupByWrapper), "$it");
-
-            // Act
-            var expression = QueryBinder.GetPropertyExpression(source, "Values", isAggregated);
-
-            // Assert
-            Assert.NotNull(expression);
-            Assert.Equal(expected, expression.ToString());
-        }
-
-        [Fact]
-        public void GetFullPropertyPath_WithSingleComplexNode()
-        {
-            // Arrange
-            Mock<IEdmStructuredTypeReference> structuredType = new Mock<IEdmStructuredTypeReference>();
-            Mock<IEdmNavigationSource> navigationSource = new Mock<IEdmNavigationSource>();
-            ResourceRangeVariable rangeVariable = new ResourceRangeVariable("$it", structuredType.Object, navigationSource.Object);
-            ResourceRangeVariableReferenceNode source = new ResourceRangeVariableReferenceNode("$it", rangeVariable);
-
-            Mock<IEdmComplexTypeReference> type = new Mock<IEdmComplexTypeReference>();
-
-            Mock<IEdmProperty> property = new Mock<IEdmProperty>();
-            property.Setup(p => p.Name).Returns("Address");
-            property.Setup(p => p.PropertyKind).Returns(EdmPropertyKind.Structural);
-            property.Setup(p => p.Type).Returns(type.Object);
-
-            SingleComplexNode node = new SingleComplexNode(source, property.Object);
-
-            // Act
-            string fullPropertyPath = QueryBinder.GetFullPropertyPath(node);
-
-            // Assert
-            Assert.Equal("Address", fullPropertyPath);
-        }
-
-        [Fact]
-        public void GetFullPropertyPath_WithSingleValuePropertyAccessNode()
-        {
-            // Arrange
-            Mock<IEdmStructuredTypeReference> structuredType = new Mock<IEdmStructuredTypeReference>();
-            Mock<IEdmNavigationSource> navigationSource = new Mock<IEdmNavigationSource>();
-            ResourceRangeVariable rangeVariable = new ResourceRangeVariable("$it", structuredType.Object, navigationSource.Object);
-            ResourceRangeVariableReferenceNode source = new ResourceRangeVariableReferenceNode("$it", rangeVariable);
-
-            Mock<IEdmTypeReference> type = new Mock<IEdmTypeReference>();
-
-            Mock<IEdmProperty> property = new Mock<IEdmProperty>();
-            property.Setup(p => p.Name).Returns("ZipCode");
-            property.Setup(p => p.PropertyKind).Returns(EdmPropertyKind.Structural);
-            property.Setup(p => p.Type).Returns(type.Object);
-
-            SingleValuePropertyAccessNode node = new SingleValuePropertyAccessNode(source, property.Object);
-
-            // Act
-            string fullPropertyPath = QueryBinder.GetFullPropertyPath(node);
-
-            // Assert
-            Assert.Equal("ZipCode", fullPropertyPath);
-        }
-
-        [Fact]
-        public void GetFullPropertyPath_WithSingleNavigationNode()
-        {
-            // Arrange
-            Mock<IEdmStructuredTypeReference> structuredType = new Mock<IEdmStructuredTypeReference>();
-            Mock<IEdmNavigationSource> navigationSource = new Mock<IEdmNavigationSource>();
-            ResourceRangeVariable rangeVariable = new ResourceRangeVariable("$it", structuredType.Object, navigationSource.Object);
-            ResourceRangeVariableReferenceNode source = new ResourceRangeVariableReferenceNode("$it", rangeVariable);
-
-            Mock<IEdmEntityTypeReference> type = new Mock<IEdmEntityTypeReference>();
-
-            Mock<IEdmNavigationProperty> property = new Mock<IEdmNavigationProperty>();
-            property.Setup(p => p.Name).Returns("Address");
-            property.Setup(p => p.Type).Returns(type.Object);
-
-            Mock<IEdmPathExpression> bindingPath = new Mock<IEdmPathExpression>();
-
-            SingleNavigationNode node = new SingleNavigationNode(source, property.Object, bindingPath.Object);
-
-            // Act
-            string fullPropertyPath = QueryBinder.GetFullPropertyPath(node);
-
-            // Assert
-            Assert.Equal("Address", fullPropertyPath);
-        }
-
-        [Fact]
-        public void GetFullPropertyPath_WithSingleValueOpenPropertyAccess()
-        {
-            // Arrange
-            Mock<IEdmStructuredTypeReference> structuredType = new Mock<IEdmStructuredTypeReference>();
-            Mock<IEdmNavigationSource> navigationSource = new Mock<IEdmNavigationSource>();
-            ResourceRangeVariable rangeVariable = new ResourceRangeVariable("$it", structuredType.Object, navigationSource.Object);
-            ResourceRangeVariableReferenceNode source = new ResourceRangeVariableReferenceNode("$it", rangeVariable);
-
-            SingleValueOpenPropertyAccessNode node = new SingleValueOpenPropertyAccessNode(source, "ZipCode");
-
-            // Act
-            string fullPropertyPath = QueryBinder.GetFullPropertyPath(node);
-
-            // Assert
-            Assert.Equal("ZipCode", fullPropertyPath);
-        }
-
-        [Fact]
-        public void GetFullPropertyPath_WithSingleValuePropertyAccessNodeInSingleComplexNode()
-        {
-            // Arrange
-            Mock<IEdmStructuredTypeReference> structuredType = new Mock<IEdmStructuredTypeReference>();
-            Mock<IEdmNavigationSource> navigationSource = new Mock<IEdmNavigationSource>();
-            ResourceRangeVariable rangeVariable = new ResourceRangeVariable("$it", structuredType.Object, navigationSource.Object);
-            ResourceRangeVariableReferenceNode source = new ResourceRangeVariableReferenceNode("$it", rangeVariable);
-
-            Mock<IEdmComplexTypeReference> complexType = new Mock<IEdmComplexTypeReference>();
-
-            Mock<IEdmProperty> complexProperty = new Mock<IEdmProperty>();
-            complexProperty.Setup(p => p.Name).Returns("Address");
-            complexProperty.Setup(p => p.PropertyKind).Returns(EdmPropertyKind.Structural);
-            complexProperty.Setup(p => p.Type).Returns(complexType.Object);
-
-            SingleComplexNode complexNode = new SingleComplexNode(source, complexProperty.Object);
-
-            Mock<IEdmTypeReference> type = new Mock<IEdmTypeReference>();
-
-            Mock<IEdmProperty> property = new Mock<IEdmProperty>();
-            property.Setup(p => p.Name).Returns("ZipCode");
-            property.Setup(p => p.PropertyKind).Returns(EdmPropertyKind.Structural);
-            property.Setup(p => p.Type).Returns(type.Object);
-
-            SingleValuePropertyAccessNode node = new SingleValuePropertyAccessNode(complexNode, property.Object);
-
-            // Act
-            string fullPropertyPath = QueryBinder.GetFullPropertyPath(node);
-
-            // Assert
-            Assert.Equal("Address\\ZipCode", fullPropertyPath);
-        }
-
-        [Fact]
-        public void GetFullPropertyPath_WithSingleValueOpenPropertyAccessNodeInSingleComplexNode()
-        {
-            // Arrange
-            Mock<IEdmStructuredTypeReference> structuredType = new Mock<IEdmStructuredTypeReference>();
-            Mock<IEdmNavigationSource> navigationSource = new Mock<IEdmNavigationSource>();
-            ResourceRangeVariable rangeVariable = new ResourceRangeVariable("$it", structuredType.Object, navigationSource.Object);
-            ResourceRangeVariableReferenceNode source = new ResourceRangeVariableReferenceNode("$it", rangeVariable);
-
-            Mock<IEdmComplexTypeReference> complexType = new Mock<IEdmComplexTypeReference>();
-
-            Mock<IEdmProperty> complexProperty = new Mock<IEdmProperty>();
-            complexProperty.Setup(p => p.Name).Returns("Address");
-            complexProperty.Setup(p => p.PropertyKind).Returns(EdmPropertyKind.Structural);
-            complexProperty.Setup(p => p.Type).Returns(complexType.Object);
-
-            SingleComplexNode complexNode = new SingleComplexNode(source, complexProperty.Object);
-
-            SingleValueOpenPropertyAccessNode node = new SingleValueOpenPropertyAccessNode(complexNode, "ZipCode");
-
-            // Act
-            string fullPropertyPath = QueryBinder.GetFullPropertyPath(node);
-
-            // Assert
-            Assert.Equal("Address\\ZipCode", fullPropertyPath);
-        }
-=======
         // Arrange
         QueryBinder binder = new MyQueryBinder();
         Mock<IEdmStructuredTypeReference> typeRef = new Mock<IEdmStructuredTypeReference>();
@@ -393,7 +98,6 @@
         // Act & Assert
         ExceptionAssert.Throws<NotSupportedException>(() => binder.BindSingleResourceFunctionCallNode(node, new QueryBinderContext()),
             "Unknown function 'anyUnknown'.");
->>>>>>> 13688367
     }
 
     [Fact]
@@ -457,6 +161,161 @@
         Assert.NotNull(expression);
         Assert.Equal(expected, expression.ToString());
     }
+
+    [Fact]
+    public void GetFullPropertyPath_WithSingleComplexNode()
+    {
+        // Arrange
+        Mock<IEdmStructuredTypeReference> structuredType = new Mock<IEdmStructuredTypeReference>();
+        Mock<IEdmNavigationSource> navigationSource = new Mock<IEdmNavigationSource>();
+        ResourceRangeVariable rangeVariable = new ResourceRangeVariable("$it", structuredType.Object, navigationSource.Object);
+        ResourceRangeVariableReferenceNode source = new ResourceRangeVariableReferenceNode("$it", rangeVariable);
+
+        Mock<IEdmComplexTypeReference> type = new Mock<IEdmComplexTypeReference>();
+
+        Mock<IEdmProperty> property = new Mock<IEdmProperty>();
+        property.Setup(p => p.Name).Returns("Address");
+        property.Setup(p => p.PropertyKind).Returns(EdmPropertyKind.Structural);
+        property.Setup(p => p.Type).Returns(type.Object);
+
+        SingleComplexNode node = new SingleComplexNode(source, property.Object);
+
+        // Act
+        string fullPropertyPath = QueryBinder.GetFullPropertyPath(node);
+
+        // Assert
+        Assert.Equal("Address", fullPropertyPath);
+    }
+
+    [Fact]
+    public void GetFullPropertyPath_WithSingleValuePropertyAccessNode()
+    {
+        // Arrange
+        Mock<IEdmStructuredTypeReference> structuredType = new Mock<IEdmStructuredTypeReference>();
+        Mock<IEdmNavigationSource> navigationSource = new Mock<IEdmNavigationSource>();
+        ResourceRangeVariable rangeVariable = new ResourceRangeVariable("$it", structuredType.Object, navigationSource.Object);
+        ResourceRangeVariableReferenceNode source = new ResourceRangeVariableReferenceNode("$it", rangeVariable);
+
+        Mock<IEdmTypeReference> type = new Mock<IEdmTypeReference>();
+
+        Mock<IEdmProperty> property = new Mock<IEdmProperty>();
+        property.Setup(p => p.Name).Returns("ZipCode");
+        property.Setup(p => p.PropertyKind).Returns(EdmPropertyKind.Structural);
+        property.Setup(p => p.Type).Returns(type.Object);
+
+        SingleValuePropertyAccessNode node = new SingleValuePropertyAccessNode(source, property.Object);
+
+        // Act
+        string fullPropertyPath = QueryBinder.GetFullPropertyPath(node);
+
+        // Assert
+        Assert.Equal("ZipCode", fullPropertyPath);
+    }
+
+    [Fact]
+    public void GetFullPropertyPath_WithSingleNavigationNode()
+    {
+        // Arrange
+        Mock<IEdmStructuredTypeReference> structuredType = new Mock<IEdmStructuredTypeReference>();
+        Mock<IEdmNavigationSource> navigationSource = new Mock<IEdmNavigationSource>();
+        ResourceRangeVariable rangeVariable = new ResourceRangeVariable("$it", structuredType.Object, navigationSource.Object);
+        ResourceRangeVariableReferenceNode source = new ResourceRangeVariableReferenceNode("$it", rangeVariable);
+
+        Mock<IEdmEntityTypeReference> type = new Mock<IEdmEntityTypeReference>();
+
+        Mock<IEdmNavigationProperty> property = new Mock<IEdmNavigationProperty>();
+        property.Setup(p => p.Name).Returns("Address");
+        property.Setup(p => p.Type).Returns(type.Object);
+
+        Mock<IEdmPathExpression> bindingPath = new Mock<IEdmPathExpression>();
+
+        SingleNavigationNode node = new SingleNavigationNode(source, property.Object, bindingPath.Object);
+
+        // Act
+        string fullPropertyPath = QueryBinder.GetFullPropertyPath(node);
+
+        // Assert
+        Assert.Equal("Address", fullPropertyPath);
+    }
+
+    [Fact]
+    public void GetFullPropertyPath_WithSingleValueOpenPropertyAccess()
+    {
+        // Arrange
+        Mock<IEdmStructuredTypeReference> structuredType = new Mock<IEdmStructuredTypeReference>();
+        Mock<IEdmNavigationSource> navigationSource = new Mock<IEdmNavigationSource>();
+        ResourceRangeVariable rangeVariable = new ResourceRangeVariable("$it", structuredType.Object, navigationSource.Object);
+        ResourceRangeVariableReferenceNode source = new ResourceRangeVariableReferenceNode("$it", rangeVariable);
+
+        SingleValueOpenPropertyAccessNode node = new SingleValueOpenPropertyAccessNode(source, "ZipCode");
+
+        // Act
+        string fullPropertyPath = QueryBinder.GetFullPropertyPath(node);
+
+        // Assert
+        Assert.Equal("ZipCode", fullPropertyPath);
+    }
+
+    [Fact]
+    public void GetFullPropertyPath_WithSingleValuePropertyAccessNodeInSingleComplexNode()
+    {
+        // Arrange
+        Mock<IEdmStructuredTypeReference> structuredType = new Mock<IEdmStructuredTypeReference>();
+        Mock<IEdmNavigationSource> navigationSource = new Mock<IEdmNavigationSource>();
+        ResourceRangeVariable rangeVariable = new ResourceRangeVariable("$it", structuredType.Object, navigationSource.Object);
+        ResourceRangeVariableReferenceNode source = new ResourceRangeVariableReferenceNode("$it", rangeVariable);
+
+        Mock<IEdmComplexTypeReference> complexType = new Mock<IEdmComplexTypeReference>();
+
+        Mock<IEdmProperty> complexProperty = new Mock<IEdmProperty>();
+        complexProperty.Setup(p => p.Name).Returns("Address");
+        complexProperty.Setup(p => p.PropertyKind).Returns(EdmPropertyKind.Structural);
+        complexProperty.Setup(p => p.Type).Returns(complexType.Object);
+
+        SingleComplexNode complexNode = new SingleComplexNode(source, complexProperty.Object);
+
+        Mock<IEdmTypeReference> type = new Mock<IEdmTypeReference>();
+
+        Mock<IEdmProperty> property = new Mock<IEdmProperty>();
+        property.Setup(p => p.Name).Returns("ZipCode");
+        property.Setup(p => p.PropertyKind).Returns(EdmPropertyKind.Structural);
+        property.Setup(p => p.Type).Returns(type.Object);
+
+        SingleValuePropertyAccessNode node = new SingleValuePropertyAccessNode(complexNode, property.Object);
+
+        // Act
+        string fullPropertyPath = QueryBinder.GetFullPropertyPath(node);
+
+        // Assert
+        Assert.Equal("Address\\ZipCode", fullPropertyPath);
+    }
+
+    [Fact]
+    public void GetFullPropertyPath_WithSingleValueOpenPropertyAccessNodeInSingleComplexNode()
+    {
+        // Arrange
+        Mock<IEdmStructuredTypeReference> structuredType = new Mock<IEdmStructuredTypeReference>();
+        Mock<IEdmNavigationSource> navigationSource = new Mock<IEdmNavigationSource>();
+        ResourceRangeVariable rangeVariable = new ResourceRangeVariable("$it", structuredType.Object, navigationSource.Object);
+        ResourceRangeVariableReferenceNode source = new ResourceRangeVariableReferenceNode("$it", rangeVariable);
+
+        Mock<IEdmComplexTypeReference> complexType = new Mock<IEdmComplexTypeReference>();
+
+        Mock<IEdmProperty> complexProperty = new Mock<IEdmProperty>();
+        complexProperty.Setup(p => p.Name).Returns("Address");
+        complexProperty.Setup(p => p.PropertyKind).Returns(EdmPropertyKind.Structural);
+        complexProperty.Setup(p => p.Type).Returns(complexType.Object);
+
+        SingleComplexNode complexNode = new SingleComplexNode(source, complexProperty.Object);
+
+        SingleValueOpenPropertyAccessNode node = new SingleValueOpenPropertyAccessNode(complexNode, "ZipCode");
+
+        // Act
+        string fullPropertyPath = QueryBinder.GetFullPropertyPath(node);
+
+        // Assert
+        Assert.Equal("Address\\ZipCode", fullPropertyPath);
+    }
 }
 
 public class MyQueryBinder : QueryBinder
