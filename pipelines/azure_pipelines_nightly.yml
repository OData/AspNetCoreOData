trigger: none
schedules:
- cron: 0 5 * * 1,2,3,4,5
  branches:
    include:
    - main
    - dev-9.x
resources:
  repositories:
  - repository: self
    type: git
    ref: refs/heads/main
  - repository: 1ESPipelineTemplates
    type: git
    name: 1ESPipelineTemplates/1ESPipelineTemplates
    ref: refs/tags/release
name: $(Date:yyyyMMdd).$(Rev:r)
variables:
- name: AzureServicesAuthConnectionString
  value: ''
- name: BuildConfiguration
  value: release
- name: BuildPlatform
  value: anycpu
- name: ProductBinPath
  value: $(Build.SourcesDirectory)\bin\$(BuildPlatform)\$(BuildConfiguration)
extends:
  template: v1/1ES.Official.PipelineTemplate.yml@1ESPipelineTemplates
  parameters:
    pool:
      name: MSSecurity-1ES-Build-Agents-Pool
      image: MSSecurity-1ES-Windows-2022
      os: windows
    customBuildTags:
    - ES365AIMigrationTooling
    stages:
    - stage: build
      jobs:
      - job: Main
        displayName: Main Build
        timeoutInMinutes: 360
        templateContext:
          outputs:
          - output: pipelineArtifact
            displayName: 'Publish Artifact - .NET output Build'
            targetPath: $(Build.ArtifactStagingDirectory)\output
            artifactName: dropOutput
          - output: pipelineArtifact
            displayName: 'Publish Artifact - SBOM'
            targetPath: $(Build.ArtifactStagingDirectory)\output
            artifactName: dropSBOM
          - output: pipelineArtifact
            displayName: 'Publish Artifact - Nuget Packages'
            targetPath: $(Build.ArtifactStagingDirectory)\Nuget
            artifactName: drop
          - output: nuget
            displayName: 'MyGet push - Nightly packages to MyGet'
            packageParentPath: '$(Build.ArtifactStagingDirectory)'
            packagesToPush: $(Build.ArtifactStagingDirectory)\Nuget\*Nightly*.nupkg
            nuGetFeedType: external
            publishFeedCredentials: 'MyGet.org - AspNetCoreOData Feed'
        steps:
        - checkout: self
          fetchTags: true
        - task: NuGetToolInstaller@1
          displayName: Use NuGet >=5.2.0
          inputs:
            versionSpec: '>=5.2.0'
            checkLatest: true
        - task: UseDotNet@2
          displayName: Use .NET Core SDK 8.x
          inputs:
<<<<<<< HEAD
            version: 3.x
        - task: UseDotNet@2
          displayName: Use .NET Core SDK 5.x
          inputs:
            version: 5.x
            includePreviewVersions: true
        - task: UseDotNet@2
          displayName: Use .NET Core SDK 8.x
          inputs:
=======
>>>>>>> 01c60629
            version: 8.x
            includePreviewVersions: true
        - task: DotNetCoreCLI@2
          displayName: Build Microsoft.AspNetCore.OData
          inputs:
            projects: $(Build.SourcesDirectory)\src\Microsoft.AspNetCore.OData\Microsoft.AspNetCore.OData.csproj
            arguments: --configuration $(BuildConfiguration) --no-incremental
        - task: DotNetCoreCLI@2
          displayName: Build Microsoft.AspNetCore.OData.NewtonsoftJson
          inputs:
            projects: $(Build.SourcesDirectory)\src\Microsoft.AspNetCore.OData.NewtonsoftJson\Microsoft.AspNetCore.OData.NewtonsoftJson.csproj
            arguments: --configuration $(BuildConfiguration) --no-incremental
        - task: CopyFiles@2
          displayName: 'Copy Files to: $(Build.ArtifactStagingDirectory)\output'
          inputs:
            SourceFolder: $(Build.SourcesDirectory)\bin\$(BuildPlatform)\$(BuildConfiguration)\
            Contents: '**\Microsoft.AspNetCore.OData.*'
            TargetFolder: $(Build.ArtifactStagingDirectory)\output
        - task: DotNetCoreCLI@2
          displayName: Build UT (Microsoft.AspNetCore.OData.Tests)
          inputs:
            projects: $(Build.SourcesDirectory)\test\Microsoft.AspNetCore.OData.Tests\Microsoft.AspNetCore.OData.Tests.csproj
            arguments: --configuration $(BuildConfiguration) --no-incremental
        - task: DotNetCoreCLI@2
          displayName: 'Build UT (Microsoft.AspNetCore.OData.NewtonsoftJson Tests) '
          inputs:
            projects: $(Build.SourcesDirectory)\test\Microsoft.AspNetCore.OData.NewtonsoftJson.Tests\Microsoft.AspNetCore.OData.NewtonsoftJson.Tests.csproj
            arguments: --configuration $(BuildConfiguration) --no-incremental
        - task: DotNetCoreCLI@2
          displayName: Build E2E (Microsoft.AspNetCore.OData.E2E.Tests)
          inputs:
            projects: $(Build.SourcesDirectory)\test\Microsoft.AspNetCore.OData.E2E.Tests\Microsoft.AspNetCore.OData.E2E.Tests.csproj
            arguments: --configuration $(BuildConfiguration) --no-incremental
        - task: DotNetCoreCLI@2
          displayName: Unit Tests (Microsoft.AspNetCore.OData.Tests)
          inputs:
            command: test
            projects: $(Build.SourcesDirectory)\test\Microsoft.AspNetCore.OData.Tests\Microsoft.AspNetCore.OData.Tests.csproj
            arguments: --configuration $(BuildConfiguration) --no-build
        - task: DotNetCoreCLI@2
          displayName: Unit Tests (Microsoft.AspNetCore.OData.NewtonsoftJson.Tests)
          inputs:
            command: test
            projects: $(Build.SourcesDirectory)\test\Microsoft.AspNetCore.OData.NewtonsoftJson.Tests\Microsoft.AspNetCore.OData.NewtonsoftJson.Tests.csproj
            arguments: --configuration $(BuildConfiguration) --no-build
        - task: DotNetCoreCLI@2
          displayName: E2E Tests (Microsoft.AspNetCore.OData.E2E.Tests)
          inputs:
            command: test
            projects: $(Build.SourcesDirectory)\test\Microsoft.AspNetCore.OData.E2E.Tests\Microsoft.AspNetCore.OData.E2E.Tests.csproj
            arguments: --configuration $(BuildConfiguration) --no-build
        - task: UseDotNet@2
          displayName: Use .NET Core SDK 2.x
          inputs:
            version: 2.x
        - task: EsrpCodeSigning@1
          displayName: ESRP CodeSigning - WebAPI OData Product Signing
          inputs:
            ConnectedServiceName: 'ESRP CodeSigning - OData'
            FolderPath: $(ProductBinPath)
            Pattern: Microsoft.AspNetCore.OData.dll,Microsoft.AspNetCore.OData.NewtonsoftJson.dll
            signConfigType: inlineSignParams
            inlineOperation: |-
              [
                {
                  "keyCode": "MSSharedLibSnKey",
                  "operationSetCode": "StrongNameSign",
                  "parameters": null,
                  "toolName": "sn.exe",
                  "toolVersion": "V4.6.1586.0"
                },
                {
                  "keyCode": "MSSharedLibSnKey",
                  "operationSetCode": "StrongNameVerify",
                  "parameters": null,
                  "toolName": "sn.exe",
                  "toolVersion": "V4.6.1586.0"
                },
                {
                  "keyCode": "CP-230012",
                  "operationSetCode": "SigntoolSign",
                  "parameters": [
                  {
                    "parameterName": "OpusName",
                    "parameterValue": "Microsoft"
                  },
                  {
                    "parameterName": "OpusInfo",
                    "parameterValue": "http://www.microsoft.com"
                  },
                  {
                    "parameterName": "PageHash",
                    "parameterValue": "/NPH"
                  },
                  {
                    "parameterName": "FileDigest",
                    "parameterValue": "/fd sha256"
                  },
                  {
                    "parameterName": "TimeStamp",
                    "parameterValue": "/tr \"http://rfc3161.gtm.corp.microsoft.com/TSS/HttpTspServer\" /td sha256"
                  }
                  ],
                  "toolName": "signtool.exe",
                  "toolVersion": "6.2.9304.0"
                },
                {
                  "keyCode": "CP-230012",
                  "operationSetCode": "SigntoolVerify",
                  "parameters": [
                  {
                    "parameterName": "VerifyAll",
                    "parameterValue": "/all"
                  }
                  ],
                  "toolName": "signtool.exe",
                  "toolVersion": "6.2.9304.0"
                }
              ]
            VerboseLogin: true
        - task: MSBuild@1
          displayName: Get Nuget Package Metadata
          inputs:
            solution: tool/GetNugetPackageMetadata.proj
            platform: $(BuildPlatform)
            configuration: $(BuildConfiguration)
        - task: NuGetCommand@2
          displayName: NuGet - pack Microsoft.AspNetCore.OData Nightly
          inputs:
            command: custom
            arguments: pack $(Build.SourcesDirectory)\src\Microsoft.AspNetCore.OData.Nightly.nuspec -NonInteractive -OutputDirectory $(Build.ArtifactStagingDirectory)\Nuget -Properties Configuration=$(BuildConfiguration);ProductRoot=$(ProductBinPath);SourcesRoot=$(Build.SourcesDirectory);VersionFullSemantic=$(VersionFullSemantic);NightlyBuildVersion=$(VersionNugetNightlyBuild);VersionNuGetSemantic=$(VersionNuGetSemantic);ODataModelBuilderPackageDependency="$(ODataModelBuilderPackageDependency)";ODataLibPackageDependency="$(ODataLibPackageDependency)" -Verbosity Detailed -Symbols  -SymbolPackageFormat snupkg
        - task: NuGetCommand@2
          displayName: NuGet - pack Microsoft.AspNetCore.OData Release
          inputs:
            command: custom
            arguments: pack $(Build.SourcesDirectory)\src\Microsoft.AspNetCore.OData.Release.nuspec -NonInteractive -OutputDirectory $(Build.ArtifactStagingDirectory)\Nuget -Properties Configuration=$(BuildConfiguration);ProductRoot=$(ProductBinPath);SourcesRoot=$(Build.SourcesDirectory);VersionFullSemantic=$(VersionFullSemantic);NightlyBuildVersion=$(VersionNugetNightlyBuild);VersionNuGetSemantic=$(VersionNuGetSemantic);ODataModelBuilderPackageDependency="$(ODataModelBuilderPackageDependency)";ODataLibPackageDependency="$(ODataLibPackageDependency)" -Verbosity Detailed -Symbols  -SymbolPackageFormat snupkg
        - task: NuGetCommand@2
          displayName: NuGet - pack Microsoft.AspNetCore.OData.NewtonsoftJson Nightly
          inputs:
            command: custom
            arguments: pack $(Build.SourcesDirectory)\src\Microsoft.AspNetCore.OData.NewtonsoftJson.Nightly.nuspec -NonInteractive -OutputDirectory $(Build.ArtifactStagingDirectory)\Nuget -Properties Configuration=$(BuildConfiguration);ProductRoot=$(ProductBinPath);SourcesRoot=$(Build.SourcesDirectory);VersionFullSemantic=$(VersionFullSemantic);NightlyBuildVersion=$(VersionNugetNightlyBuild);VersionNuGetSemantic=$(VersionNuGetSemantic) -Verbosity Detailed -Symbols  -SymbolPackageFormat snupkg
        - task: NuGetCommand@2
          displayName: NuGet - pack Microsoft.AspNetCore.OData.NewtonsoftJson Release
          inputs:
            command: custom
            arguments: pack $(Build.SourcesDirectory)\src\Microsoft.AspNetCore.OData.NewtonsoftJson.Release.nuspec -NonInteractive -OutputDirectory $(Build.ArtifactStagingDirectory)\Nuget -Properties Configuration=$(BuildConfiguration);ProductRoot=$(ProductBinPath);SourcesRoot=$(Build.SourcesDirectory);VersionFullSemantic=$(VersionFullSemantic);NightlyBuildVersion=$(VersionNugetNightlyBuild);VersionNuGetSemantic=$(VersionNuGetSemantic) -Verbosity Detailed -Symbols  -SymbolPackageFormat snupkg
        - task: SFP.build-tasks.custom-build-task-1.EsrpCodeSigning@1
          displayName: ESRP CodeSigning - WebAPI OData Packages Signing
          inputs:
            ConnectedServiceName: ESRP CodeSigning - OData
            FolderPath: $(Build.ArtifactStagingDirectory)\Nuget
            Pattern: '*.nupkg'
            signConfigType: inlineSignParams
            inlineOperation: |-
              [
                  {
                      "keyCode": "CP-401405",
                      "operationSetCode": "NuGetSign",
                      "parameters": [ ],
                      "toolName": "sign",
                      "toolVersion": "1.0"
                  },
                  {
                      "keyCode": "CP-401405",
                      "operationSetCode": "NuGetVerify",
                      "parameters": [ ],
                      "toolName": "sign",
                      "toolVersion": "1.0"
                  }
              ]
            VersboseLogin: true<|MERGE_RESOLUTION|>--- conflicted
+++ resolved
@@ -70,18 +70,6 @@
         - task: UseDotNet@2
           displayName: Use .NET Core SDK 8.x
           inputs:
-<<<<<<< HEAD
-            version: 3.x
-        - task: UseDotNet@2
-          displayName: Use .NET Core SDK 5.x
-          inputs:
-            version: 5.x
-            includePreviewVersions: true
-        - task: UseDotNet@2
-          displayName: Use .NET Core SDK 8.x
-          inputs:
-=======
->>>>>>> 01c60629
             version: 8.x
             includePreviewVersions: true
         - task: DotNetCoreCLI@2
